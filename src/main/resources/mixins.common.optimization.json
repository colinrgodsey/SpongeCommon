--- conflicted
+++ resolved
@@ -1,9 +1,5 @@
 {
-<<<<<<< HEAD
-    "minVersion": "0.5.3",
-=======
     "minVersion": "0.5.7",
->>>>>>> eabe8307
     "package": "org.spongepowered.common.mixin.optimization",
     "refmap": "mixins.common.refmap.json",
     "plugin": "org.spongepowered.common.mixin.plugin.OptimizationPlugin",
