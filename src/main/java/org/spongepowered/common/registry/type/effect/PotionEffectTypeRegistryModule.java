--- conflicted
+++ resolved
@@ -67,14 +67,10 @@
 
     @Override
     public Optional<PotionEffectType> getById(String id) {
-<<<<<<< HEAD
         if (!checkNotNull(id).contains(":")) {
             id = "minecraft:" + id; // assume vanilla
         }
-        return Optional.ofNullable(this.potionEffectTypeMap.get(id.toLowerCase()));
-=======
         return Optional.ofNullable(this.potionEffectTypeMap.get(checkNotNull(id).toLowerCase(Locale.ENGLISH)));
->>>>>>> 30b0b9c0
     }
 
     @Override
@@ -89,21 +85,9 @@
             if (potion != null) {
                 PotionEffectType potionEffectType = (PotionEffectType) potion;
                 this.potionList.add(potionEffectType);
-<<<<<<< HEAD
                 this.potionEffectTypeMap.put(Potion.potionRegistry.getNameForObject(potion).toString(), potionEffectType);
             }
         }
-=======
-                this.potionEffectTypeMap.put(potion.getName().toLowerCase(Locale.ENGLISH), potionEffectType);
-            }
-        }
-        ((Map<ResourceLocation, Potion>) Potion.field_180150_I).entrySet().stream()
-            .filter(entry -> !this.potionEffectTypeMap.containsKey(entry.getKey().getResourcePath().toLowerCase(Locale.ENGLISH)))
-            .forEach(entry -> {
-                this.potionList.add((PotionEffectType) entry.getValue());
-                this.potionEffectTypeMap.put(entry.getKey().getResourcePath().toLowerCase(Locale.ENGLISH), (PotionEffectType) entry.getValue());
-            });
->>>>>>> 30b0b9c0
     }
 
     @SuppressWarnings("unchecked")
@@ -114,23 +98,10 @@
                 PotionEffectType potionEffectType = (PotionEffectType) potion;
                 if (!this.potionList.contains(potionEffectType)) {
                     this.potionList.add(potionEffectType);
-<<<<<<< HEAD
                     this.potionEffectTypeMap.put(Potion.potionRegistry.getNameForObject(potion).toString(), potionEffectType);
                 }
             }
         }
-=======
-                    this.potionEffectTypeMap.put(potion.getName().toLowerCase(Locale.ENGLISH), potionEffectType);
-                }
-            }
-        }
-        ((Map<ResourceLocation, Potion>) Potion.field_180150_I).entrySet().stream()
-            .filter(entry -> !this.potionEffectTypeMap.containsKey(entry.getKey().getResourcePath().toLowerCase(Locale.ENGLISH)))
-            .forEach(entry -> {
-                this.potionList.add((PotionEffectType) entry.getValue());
-                this.potionEffectTypeMap.put(entry.getKey().getResourcePath().toLowerCase(Locale.ENGLISH), (PotionEffectType) entry.getValue());
-            });
->>>>>>> 30b0b9c0
     }
 
     @Override
