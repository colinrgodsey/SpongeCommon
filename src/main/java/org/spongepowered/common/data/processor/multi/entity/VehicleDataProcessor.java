--- conflicted
+++ resolved
@@ -79,17 +79,10 @@
     public DataTransactionResult remove(DataHolder dataHolder) {
         if (supports(dataHolder)) {
             net.minecraft.entity.Entity entity = ((net.minecraft.entity.Entity) dataHolder);
-<<<<<<< HEAD
-            if (entity.isRiding()) {
+            if (entity.ridingEntity != null) {
                 final EntitySnapshot previousVehicle = ((Entity) entity.getRidingEntity()).createSnapshot();
                 entity.dismountRidingEntity();
                 return DataTransactionResult.successResult(new ImmutableSpongeValue<>(Keys.VEHICLE, previousVehicle));
-=======
-            if (entity.ridingEntity != null) {
-                Entity ridingEntity = (Entity) entity.ridingEntity;
-                entity.mountEntity(null);
-                return DataTransactionResult.successResult(new ImmutableSpongeValue<>(Keys.VEHICLE, ridingEntity.createSnapshot()));
->>>>>>> 2c6c0b7e
             }
             return DataTransactionResult.builder().result(DataTransactionResult.Type.SUCCESS).build();
         } else {
