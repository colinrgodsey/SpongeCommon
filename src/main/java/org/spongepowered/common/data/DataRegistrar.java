/*
 * This file is part of Sponge, licensed under the MIT License (MIT).
 *
 * Copyright (c) SpongePowered <https://www.spongepowered.org>
 * Copyright (c) contributors
 *
 * Permission is hereby granted, free of charge, to any person obtaining a copy
 * of this software and associated documentation files (the "Software"), to deal
 * in the Software without restriction, including without limitation the rights
 * to use, copy, modify, merge, publish, distribute, sublicense, and/or sell
 * copies of the Software, and to permit persons to whom the Software is
 * furnished to do so, subject to the following conditions:
 *
 * The above copyright notice and this permission notice shall be included in
 * all copies or substantial portions of the Software.
 *
 * THE SOFTWARE IS PROVIDED "AS IS", WITHOUT WARRANTY OF ANY KIND, EXPRESS OR
 * IMPLIED, INCLUDING BUT NOT LIMITED TO THE WARRANTIES OF MERCHANTABILITY,
 * FITNESS FOR A PARTICULAR PURPOSE AND NONINFRINGEMENT. IN NO EVENT SHALL THE
 * AUTHORS OR COPYRIGHT HOLDERS BE LIABLE FOR ANY CLAIM, DAMAGES OR OTHER
 * LIABILITY, WHETHER IN AN ACTION OF CONTRACT, TORT OR OTHERWISE, ARISING FROM,
 * OUT OF OR IN CONNECTION WITH THE SOFTWARE OR THE USE OR OTHER DEALINGS IN
 * THE SOFTWARE.
 */
package org.spongepowered.common.data;

import org.spongepowered.api.Game;
import org.spongepowered.api.block.BlockSnapshot;
import org.spongepowered.api.block.BlockState;
import org.spongepowered.api.block.tileentity.*;
import org.spongepowered.api.block.tileentity.carrier.*;
import org.spongepowered.api.data.key.Keys;
import org.spongepowered.api.data.manipulator.immutable.*;
import org.spongepowered.api.data.manipulator.immutable.block.*;
import org.spongepowered.api.data.manipulator.immutable.entity.*;
import org.spongepowered.api.data.manipulator.immutable.item.*;
import org.spongepowered.api.data.manipulator.immutable.tileentity.*;
import org.spongepowered.api.data.manipulator.mutable.*;
import org.spongepowered.api.data.manipulator.mutable.block.*;
import org.spongepowered.api.data.manipulator.mutable.entity.*;
import org.spongepowered.api.data.manipulator.mutable.item.*;
import org.spongepowered.api.data.manipulator.mutable.tileentity.*;
import org.spongepowered.api.data.meta.ItemEnchantment;
import org.spongepowered.api.data.meta.PatternLayer;
import org.spongepowered.api.data.property.PropertyRegistry;
import org.spongepowered.api.data.property.block.*;
import org.spongepowered.api.data.property.entity.*;
import org.spongepowered.api.data.property.item.*;
import org.spongepowered.api.entity.EntitySnapshot;
import org.spongepowered.api.extra.fluid.data.manipulator.immutable.ImmutableFluidItemData;
import org.spongepowered.api.extra.fluid.data.manipulator.mutable.FluidItemData;
import org.spongepowered.api.item.FireworkEffect;
import org.spongepowered.api.item.inventory.ItemStack;
import org.spongepowered.api.item.inventory.ItemStackSnapshot;
import org.spongepowered.api.text.Text;
import org.spongepowered.api.text.serializer.TextConfigSerializer;
import org.spongepowered.api.util.weighted.VariableAmount;
import org.spongepowered.api.world.Location;
import org.spongepowered.api.world.World;
import org.spongepowered.common.block.SpongeBlockSnapshotBuilder;
import org.spongepowered.common.block.SpongeBlockStateBuilder;
import org.spongepowered.common.data.builder.block.tileentity.*;
import org.spongepowered.common.data.builder.item.SpongeFireworkEffectDataBuilder;
import org.spongepowered.common.data.builder.data.meta.*;
import org.spongepowered.common.data.builder.item.*;
import org.spongepowered.common.data.builder.manipulator.immutable.block.ImmutableSpongeTreeDataBuilder;
import org.spongepowered.common.data.builder.manipulator.immutable.item.ImmutableItemEnchantmentDataBuilder;
import org.spongepowered.common.data.builder.util.weighted.BaseAndAdditionBuilder;
import org.spongepowered.common.data.builder.util.weighted.BaseAndVarianceBuilder;
import org.spongepowered.common.data.builder.util.weighted.FixedBuilder;
import org.spongepowered.common.data.builder.util.weighted.OptionalVarianceBuilder;
import org.spongepowered.common.data.builder.world.LocationBuilder;
import org.spongepowered.common.data.key.KeyRegistry;
import org.spongepowered.common.data.manipulator.immutable.*;
import org.spongepowered.common.data.manipulator.immutable.block.*;
import org.spongepowered.common.data.manipulator.immutable.entity.*;
import org.spongepowered.common.data.manipulator.immutable.extra.ImmutableSpongeFluidItemData;
import org.spongepowered.common.data.manipulator.immutable.item.*;
import org.spongepowered.common.data.manipulator.immutable.tileentity.*;
import org.spongepowered.common.data.manipulator.mutable.*;
import org.spongepowered.common.data.manipulator.mutable.block.*;
import org.spongepowered.common.data.manipulator.mutable.entity.*;
import org.spongepowered.common.data.manipulator.mutable.extra.SpongeFluidItemData;
import org.spongepowered.common.data.manipulator.mutable.item.*;
import org.spongepowered.common.data.manipulator.mutable.tileentity.*;
import org.spongepowered.common.data.processor.data.*;
import org.spongepowered.common.data.processor.data.block.*;
import org.spongepowered.common.data.processor.data.entity.*;
import org.spongepowered.common.data.processor.data.extra.FluidItemDataProcessor;
import org.spongepowered.common.data.processor.data.item.*;
import org.spongepowered.common.data.processor.data.tileentity.*;
import org.spongepowered.common.data.processor.dual.entity.CustomNameVisibleDualProcessor;
import org.spongepowered.common.data.processor.multi.block.*;
import org.spongepowered.common.data.processor.multi.entity.*;
import org.spongepowered.common.data.processor.multi.item.*;
import org.spongepowered.common.data.processor.multi.tileentity.*;
import org.spongepowered.common.data.processor.value.*;
import org.spongepowered.common.data.processor.value.block.*;
import org.spongepowered.common.data.processor.value.entity.*;
import org.spongepowered.common.data.processor.value.item.*;
import org.spongepowered.common.data.processor.value.tileentity.*;
import org.spongepowered.common.data.property.SpongePropertyRegistry;
import org.spongepowered.common.data.property.store.block.*;
import org.spongepowered.common.data.property.store.entity.*;
import org.spongepowered.common.data.property.store.item.*;
import org.spongepowered.common.entity.SpongeEntitySnapshotBuilder;
import org.spongepowered.common.world.storage.SpongePlayerData;

public class DataRegistrar {

    @SuppressWarnings("unchecked")
    public static void setupSerialization(Game game) {
        KeyRegistry.registerKeys();
        SpongeDataManager dataManager = SpongeDataManager.getInstance();

        // TileEntities
        dataManager.registerBuilder(Banner.class, new SpongeBannerBuilder());
        dataManager.registerBuilder(PatternLayer.class, new SpongePatternLayerBuilder());
        dataManager.registerBuilder(BrewingStand.class, new SpongeBrewingStandBuilder());
        dataManager.registerBuilder(Chest.class, new SpongeChestBuilder());
        dataManager.registerBuilder(CommandBlock.class, new SpongeCommandBlockBuilder());
        dataManager.registerBuilder(Comparator.class, new SpongeComparatorBuilder());
        dataManager.registerBuilder(DaylightDetector.class, new SpongeDaylightBuilder());
        dataManager.registerBuilder(Dispenser.class, new SpongeDispenserBuilder());
        dataManager.registerBuilder(Dropper.class, new SpongeDropperBuilder());
        dataManager.registerBuilder(EnchantmentTable.class, new SpongeEnchantmentTableBuilder());
        dataManager.registerBuilder(EnderChest.class, new SpongeEnderChestBuilder());
        dataManager.registerBuilder(EndPortal.class, new SpongeEndPortalBuilder());
        dataManager.registerBuilder(Furnace.class, new SpongeFurnaceBuilder());
        dataManager.registerBuilder(Hopper.class, new SpongeHopperBuilder());
        dataManager.registerBuilder(MobSpawner.class, new SpongeMobSpawnerBuilder());
        dataManager.registerBuilder(Note.class, new SpongeNoteBuilder());
        dataManager.registerBuilder(Sign.class, new SpongeSignBuilder());
        dataManager.registerBuilder(Skull.class, new SpongeSkullBuilder());
        dataManager.registerBuilder(Beacon.class, new SpongeBeaconBuilder());

        // Block stuff
        dataManager.registerBuilder(BlockSnapshot.class, new SpongeBlockSnapshotBuilder());
        dataManager.registerBuilder(BlockState.class, new SpongeBlockStateBuilder());
        dataManager.registerBuilderAndImpl(ImmutableTreeData.class, ImmutableSpongeTreeData.class, new ImmutableSpongeTreeDataBuilder());

        // Entity stuff
        dataManager.registerBuilder(EntitySnapshot.class, new SpongeEntitySnapshotBuilder());

        // ItemStack stuff
        dataManager.registerBuilder(ItemStack.class, new SpongeItemStackDataBuilder());
        dataManager.registerBuilder(ItemStackSnapshot.class, new SpongeItemStackSnapshotBuilder());
        dataManager.registerBuilder(ItemEnchantment.class, new SpongeItemEnchantmentBuilder());
        dataManager.registerBuilderAndImpl(ImmutableEnchantmentData.class, ImmutableSpongeEnchantmentData.class,
                new ImmutableItemEnchantmentDataBuilder());
        dataManager.registerBuilder(FireworkEffect.class, new SpongeFireworkEffectDataBuilder());

        // Text stuff
        dataManager.registerBuilder(Text.class, new TextConfigSerializer());

        // Util stuff
        dataManager.registerBuilder(VariableAmount.BaseAndAddition.class, new BaseAndAdditionBuilder());
        dataManager.registerBuilder(VariableAmount.BaseAndVariance.class, new BaseAndVarianceBuilder());
        dataManager.registerBuilder(VariableAmount.Fixed.class, new FixedBuilder());
        dataManager.registerBuilder(VariableAmount.OptionalAmount.class, new OptionalVarianceBuilder());

        dataManager.registerBuilder((Class<Location<World>>) (Class<?>) Location.class, new LocationBuilder());
        dataManager.registerBuilder(SpongePlayerData.class, new SpongePlayerData.Builder());

        // Data Manipulators

        dataManager.registerDataProcessorAndImpl(DisplayNameData.class, SpongeDisplayNameData.class,
                ImmutableDisplayNameData.class, ImmutableSpongeDisplayNameData.class, new DisplayNameDataProcessor());

        // Entity Processors

        dataManager.registerDualProcessor(FireworkEffectData.class, SpongeFireworkEffectData.class,
                ImmutableFireworkEffectData.class, ImmutableSpongeFireworkEffectData.class, new FireworkEffectDataProcessor());

        dataManager.registerDualProcessor(FireworkRocketData.class, SpongeFireworkRocketData.class,
                ImmutableFireworkRocketData.class, ImmutableSpongeFireworkRocketData.class, new FireworkRocketDataProcessor());

        dataManager.registerDataProcessorAndImpl(HealthData.class, SpongeHealthData.class, ImmutableHealthData.class,
                ImmutableSpongeHealthData.class, new HealthDataProcessor());

        dataManager.registerDataProcessorAndImpl(IgniteableData.class, SpongeIgniteableData.class, ImmutableIgniteableData.class,
                ImmutableSpongeIgniteableData.class, new IgniteableDataProcessor());

        dataManager.registerDualProcessor(VelocityData.class, SpongeVelocityData.class, ImmutableVelocityData.class,
                ImmutableSpongeVelocityData.class, new VelocityDataProcessor());

        dataManager.registerDataProcessorAndImpl(FoodData.class, SpongeFoodData.class, ImmutableFoodData.class,
                ImmutableSpongeFoodData.class, new FoodDataProcessor());

        dataManager.registerDataProcessorAndImpl(BreathingData.class, SpongeBreathingData.class, ImmutableBreathingData.class,
                ImmutableSpongeBreathingData.class, new BreathingDataProcessor());

        dataManager.registerDualProcessor(ScreamingData.class, SpongeScreamingData.class, ImmutableScreamingData.class,
                ImmutableSpongeScreamingData.class, new ScreamingDataProcessor());

        dataManager.registerDualProcessor(RepresentedItemData.class, SpongeRepresentedItemData.class, ImmutableRepresentedItemData.class,
                ImmutableSpongeRepresentedItemData.class, new RepresentedItemDataProcessor());

        dataManager.registerDataProcessorAndImpl(HorseData.class, SpongeHorseData.class, ImmutableHorseData.class,
                ImmutableSpongeHorseData.class, new HorseDataProcessor());

        dataManager.registerDualProcessor(SneakingData.class, SpongeSneakingData.class, ImmutableSneakingData.class,
                ImmutableSpongeSneakingData.class, new SneakingDataProcessor());

        dataManager.registerDataProcessorAndImpl(ExperienceHolderData.class, SpongeExperienceHolderData.class, ImmutableExperienceHolderData.class,
                ImmutableSpongeExperienceHolderData.class, new ExperienceHolderDataProcessor());

        dataManager.registerDataProcessorAndImpl(MovementSpeedData.class, SpongeMovementSpeedData.class, ImmutableMovementSpeedData.class,
                ImmutableSpongeMovementSpeedData.class, new MovementSpeedDataProcessor());

        dataManager.registerDualProcessor(SlimeData.class, SpongeSlimeData.class, ImmutableSlimeData.class, ImmutableSpongeSlimeData.class,
                new SlimeDataProcessor());

        dataManager.registerDualProcessor(VillagerZombieData.class, SpongeVillagerZombieData.class, ImmutableVillagerZombieData.class,
                ImmutableSpongeVillagerZombieData.class, new VillagerZombieProcessor());

        dataManager.registerDualProcessor(PlayingData.class, SpongePlayingData.class, ImmutablePlayingData.class,
                ImmutableSpongePlayingData.class, new PlayingDataProcessor());

        dataManager.registerDualProcessor(SittingData.class, SpongeSittingData.class, ImmutableSittingData.class,
                ImmutableSpongeSittingData.class, new SittingDataProcessor());

        dataManager.registerDualProcessor(ShearedData.class, SpongeShearedData.class, ImmutableShearedData.class,
                ImmutableSpongeShearedData.class, new ShearedDataProcessor());

        dataManager.registerDualProcessor(PigSaddleData.class, SpongePigSaddleData.class, ImmutablePigSaddleData.class,
                ImmutableSpongePigSaddleData.class, new PigSaddleDataProcessor());

        dataManager.registerDualProcessor(TameableData.class, SpongeTameableData.class, ImmutableTameableData.class,
                ImmutableSpongeTameableData.class, new TameableDataProcessor());

        dataManager.registerDualProcessor(WetData.class, SpongeWetData.class, ImmutableWetData.class, ImmutableSpongeWetData.class,
                new WolfWetDataProcessor());

        dataManager.registerDualProcessor(ElderData.class, SpongeElderData.class, ImmutableElderData.class, ImmutableSpongeElderData.class,
                new ElderDataProcessor());

        dataManager.registerDualProcessor(AgentData.class, SpongeAgentData.class, ImmutableAgentData.class,
                ImmutableSpongeAgentData.class, new AgentDataProcessor());

        dataManager.registerDualProcessor(ChargedData.class, SpongeChargedData.class, ImmutableChargedData.class,
                ImmutableSpongeChargedData.class, new ChargedDataProcessor());

        dataManager.registerDualProcessor(FallDistanceData.class, SpongeFallDistanceData.class,
                ImmutableFallDistanceData.class, ImmutableSpongeFallDistanceData.class, new FallDistanceDataProcessor());

        dataManager.registerDataProcessorAndImpl(VehicleData.class, SpongeVehicleData.class, ImmutableVehicleData.class,
                ImmutableSpongeVehicleData.class, new VehicleDataProcessor());

        dataManager.registerDataProcessorAndImpl(MinecartBlockData.class, SpongeMinecartBlockData.class,
                ImmutableMinecartBlockData.class, ImmutableSpongeMinecartBlockData.class, new MinecartBlockDataProcessor());

        dataManager.registerDualProcessor(PlayerCreatedData.class, SpongePlayerCreatedData.class, ImmutablePlayerCreatedData.class,
                ImmutableSpongePlayerCreatedData.class, new PlayerCreatedDataProcessor());

        dataManager.registerDataProcessorAndImpl(InvisibilityData.class, SpongeInvisibilityData.class, ImmutableInvisibilityData.class,
                ImmutableSpongeInvisibilityData.class, new InvisibilityDataProcessor());

        dataManager.registerDataProcessorAndImpl(FallingBlockData.class, SpongeFallingBlockData.class, ImmutableFallingBlockData.class,
                ImmutableSpongeFallingBlockData.class, new FallingBlockDataProcessor());

        dataManager.registerDualProcessor(SkeletonData.class, SpongeSkeletonData.class, ImmutableSkeletonData.class,
                ImmutableSpongeSkeletonData.class, new SkeletonDataProcessor());

        dataManager.registerDualProcessor(RabbitData.class, SpongeRabbitData.class, ImmutableRabbitData.class,
                ImmutableSpongeRabbitData.class, new RabbitDataProcessor());

        dataManager.registerDualProcessor(RespawnLocationData.class, SpongeRespawnLocationData.class, ImmutableRespawnLocation.class,
                ImmutableSpongeRespawnLocation.class, new RespawnLocationDataProcessor());

        dataManager.registerDataProcessorAndImpl(CommandData.class, SpongeCommandData.class, ImmutableCommandData.class,
                ImmutableSpongeCommandData.class, new EntityCommandDataProcessor());

        dataManager.registerDualProcessor(ExpirableData.class, SpongeExpirableData.class, ImmutableExpirableData.class,
                ImmutableSpongeExpirableData.class, new EndermiteExpirableDataProcessor());

        dataManager.registerDualProcessor(ArtData.class, SpongeArtData.class, ImmutableArtData.class, ImmutableSpongeArtData.class,
                new ArtDataProcessor());

        dataManager.registerDualProcessor(CareerData.class, SpongeCareerData.class, ImmutableCareerData.class,
                ImmutableSpongeCareerData.class, new CareerDataProcessor());

        dataManager.registerDualProcessor(SkinData.class, SpongeSkinData.class, ImmutableSkinData.class,
                ImmutableSpongeSkinData.class, new SkinDataProcessor());

        dataManager.registerDualProcessor(ExpOrbData.class, SpongeExpOrbData.class, ImmutableExpOrbData.class,
                ImmutableSpongeExpOrbData.class, new ExpOrbDataProcessor());

        dataManager.registerDualProcessor(FlyingData.class, SpongeFlyingData.class, ImmutableFlyingData.class,
                ImmutableSpongeFlyingData.class, new FlyingDataProcessor());

        dataManager.registerDualProcessor(FlyingAbilityData.class, SpongeFlyingAbilityData.class, ImmutableFlyingAbilityData.class,
                ImmutableSpongeFlyingAbilityData.class, new FlyingAbilityDataProcessor());

        dataManager.registerDualProcessor(OcelotData.class, SpongeOcelotData.class, ImmutableOcelotData.class,
                ImmutableSpongeOcelotData.class, new OcelotDataProcessor());

        dataManager.registerDualProcessor(GameModeData.class, SpongeGameModeData.class, ImmutableGameModeData.class,
                ImmutableSpongeGameModeData.class, new GameModeDataProcessor());

        dataManager.registerDualProcessor(AggressiveData.class, SpongeAggressiveData.class, ImmutableAggressiveData.class,
                ImmutableSpongeAggressiveData.class, new AggressiveDataProcessor());

        dataManager.registerDualProcessor(AngerableData.class, SpongeAngerableData.class, ImmutableAngerableData.class,
                ImmutableSpongeAngerableData.class, new AngerableDataProcessor());

        dataManager.registerDualProcessor(RotationalData.class, SpongeRotationalData.class, ImmutableRotationalData.class,
                ImmutableSpongeRotationalData.class, new RotationalDataProcessor());

        dataManager.registerDualProcessor(AffectsSpawningData.class, SpongeAffectsSpawningData.class, ImmutableAffectsSpawningData.class,
                ImmutableSpongeAffectsSpawningData.class, new AffectsSpawningDataProcessor());

        dataManager.registerDualProcessor(CriticalHitData.class, SpongeCriticalHitData.class, ImmutableCriticalHitData.class,
                ImmutableSpongeCriticalHitData.class, new CriticalHitDataProcessor());

        dataManager.registerDualProcessor(TradeOfferData.class, SpongeTradeOfferData.class, ImmutableTradeOfferData.class,
                ImmutableSpongeTradeOfferData.class, new TradeOfferDataProcessor());

        dataManager.registerDualProcessor(KnockbackData.class, SpongeKnockbackData.class, ImmutableKnockbackData.class,
                ImmutableSpongeKnockbackData.class, new KnockbackDataProcessor());

        dataManager.registerDualProcessor(FlammableData.class, SpongeFlammableData.class,
                ImmutableFlammableData.class, ImmutableSpongeFlammableData.class, new BlazeFlammableDataProcessor());

        dataManager.registerDualProcessor(PersistingData.class, SpongePersistingData.class, ImmutablePersistingData.class,
                ImmutableSpongePersistingData.class, new PersistingDataProcessor());

        dataManager.registerDualProcessor(SprintData.class, SpongeSprintData.class, ImmutableSprintData.class,
                ImmutableSpongeSprintData.class, new SprintDataProcessor());

        dataManager.registerDualProcessor(StuckArrowsData.class, SpongeStuckArrowsData.class, ImmutableStuckArrowsData.class,
                ImmutableSpongeStuckArrowsData.class, new StuckArrowsDataProcessor());

        dataManager.registerDualProcessor(BreedableData.class, SpongeBreedableData.class, ImmutableBreedableData.class,
                ImmutableSpongeBreedableData.class, new BreedableDataProcessor());

        dataManager.registerDataProcessorAndImpl(JoinData.class, SpongeJoinData.class, ImmutableJoinData.class, ImmutableSpongeJoinData.class,
                new JoinDataProcessor());

        dataManager.registerDualProcessor(PotionEffectData.class, SpongePotionEffectData.class, ImmutablePotionEffectData.class,
                ImmutableSpongePotionEffectData.class, new EntityPotionDataProcessor());

        dataManager.registerDualProcessor(PotionEffectData.class, SpongePotionEffectData.class, ImmutablePotionEffectData.class,
                ImmutableSpongePotionEffectData.class, new PotionEntityPotionDataProcessor());

<<<<<<< HEAD
        dataManager.registerDualProcessor(TargetedLocationData.class, SpongeTargetedLocationData.class,
                ImmutableTargetedLocationData.class, ImmutableSpongeTargetedLocationData.class, new EntityTargetedLocationDataProcessor());
=======
        dataManager.registerDataProcessorAndImpl(BodyPartRotationalData.class, SpongeBodyPartRotationalData.class, ImmutableBodyPartRotationalData.class,
                ImmutableSpongeBodyPartRotationalData.class, new ArmorStandBodyPartRotationalDataProcessor());

        dataManager.registerDualProcessor(GriefingData.class, SpongeGriefingData.class, ImmutableGriefingData.class,
                ImmutableSpongeGriefingData.class, new GriefingDataProcessor());
>>>>>>> d96e7eac

        // Item Processors

        dataManager.registerDualProcessor(FireworkEffectData.class, SpongeFireworkEffectData.class,
                ImmutableFireworkEffectData.class, ImmutableSpongeFireworkEffectData.class, new ItemFireworkEffectDataProcessor());

        dataManager.registerDualProcessor(FireworkRocketData.class, SpongeFireworkRocketData.class,
                ImmutableFireworkRocketData.class, ImmutableSpongeFireworkRocketData.class, new ItemFireworkRocketDataProcessor());

        dataManager.registerDualProcessor(SkullData.class, SpongeSkullData.class, ImmutableSkullData.class,
                ImmutableSpongeSkullData.class, new ItemSkullDataProcessor());

        dataManager.registerDualProcessor(SignData.class, SpongeSignData.class,
                ImmutableSignData.class, ImmutableSpongeSignData.class, new ItemSignDataProcessor());

        dataManager.registerDualProcessor(WetData.class, SpongeWetData.class, ImmutableWetData.class, ImmutableSpongeWetData.class,
                new ItemWetDataProcessor());

        dataManager.registerDualProcessor(ColoredData.class, SpongeColoredData.class,
                ImmutableColoredData.class, ImmutableSpongeColoredData.class, new ColoredDataProcessor());

        dataManager.registerDualProcessor(EnchantmentData.class, SpongeEnchantmentData.class, ImmutableEnchantmentData.class,
                ImmutableSpongeEnchantmentData.class, new ItemEnchantmentDataProcessor());

        dataManager.registerDualProcessor(LoreData.class, SpongeLoreData.class, ImmutableLoreData.class, ImmutableSpongeLoreData.class,
                new ItemLoreDataProcessor());

        dataManager.registerDualProcessor(PagedData.class, SpongePagedData.class, ImmutablePagedData.class, ImmutableSpongePagedData.class,
                new ItemPagedDataProcessor());

        dataManager.registerDualProcessor(GoldenAppleData.class, SpongeGoldenAppleData.class, ImmutableGoldenAppleData.class,
                ImmutableSpongeGoldenAppleData.class, new GoldenAppleDataProcessor());

        dataManager.registerDualProcessor(AuthorData.class, SpongeAuthorData.class, ImmutableAuthorData.class,
                ImmutableSpongeAuthorData.class, new ItemAuthorDataProcessor());

        dataManager.registerDualProcessor(BreakableData.class, SpongeBreakableData.class, ImmutableBreakableData.class,
                ImmutableSpongeBreakableData.class, new BreakableDataProcessor());

        dataManager.registerDualProcessor(PlaceableData.class, SpongePlaceableData.class, ImmutablePlaceableData.class,
                ImmutableSpongePlaceableData.class, new PlaceableDataProcessor());

        dataManager.registerDualProcessor(CoalData.class, SpongeCoalData.class, ImmutableCoalData.class,
                ImmutableSpongeCoalData.class, new CoalDataProcessor());

        dataManager.registerDualProcessor(CookedFishData.class, SpongeCookedFishData.class, ImmutableCookedFishData.class,
                ImmutableSpongeCookedFishData.class, new CookedFishDataProcessor());

        dataManager.registerDualProcessor(FishData.class, SpongeFishData.class, ImmutableFishData.class,
                ImmutableSpongeFishData.class, new FishDataProcessor());

        dataManager.registerDualProcessor(RepresentedPlayerData.class, SpongeRepresentedPlayerData.class, ImmutableRepresentedPlayerData.class,
                ImmutableSpongeRepresentedPlayerData.class, new ItemSkullRepresentedPlayerDataProcessor());

        dataManager.registerDualProcessor(LockableData.class, SpongeLockableData.class,
                ImmutableLockableData.class, ImmutableSpongeLockableData.class, new ItemLockableDataProcessor());

        dataManager.registerDataProcessorAndImpl(DurabilityData.class, SpongeDurabilityData.class, ImmutableDurabilityData.class,
                ImmutableSpongeDurabilityData.class, new DurabilityDataProcessor());

        dataManager.registerDualProcessor(SpawnableData.class, SpongeSpawnableData.class, ImmutableSpawnableData.class,
                ImmutableSpongeSpawnableData.class, new SpawnableDataProcessor());

        dataManager.registerDualProcessor(BlockItemData.class, SpongeBlockItemData.class, ImmutableBlockItemData.class,
                ImmutableSpongeBlockItemData.class, new BlockItemDataProcessor());

        dataManager.registerDualProcessor(SplashPotionData.class, SpongeSplashPotionData.class, ImmutableSplashPotionData.class,
                ImmutableSpongeSplashPotionData.class, new SplashPotionDataProcessor());

        dataManager.registerDualProcessor(GenerationData.class, SpongeGenerationData.class,
                ImmutableGenerationData.class, ImmutableSpongeGenerationData.class, new GenerationDataProcessor());

        dataManager.registerDualProcessor(StoredEnchantmentData.class, SpongeStoredEnchantmentData.class,
                ImmutableStoredEnchantmentData.class, ImmutableSpongeStoredEnchantmentData.class, new StoredEnchantmentDataProcessor());

        dataManager.registerDualProcessor(FluidItemData.class, SpongeFluidItemData.class, ImmutableFluidItemData.class,
                ImmutableSpongeFluidItemData.class, new FluidItemDataProcessor());

        dataManager.registerDualProcessor(PotionEffectData.class, SpongePotionEffectData.class, ImmutablePotionEffectData.class,
                ImmutableSpongePotionEffectData.class, new ItemPotionDataProcessor());

        // Block Processors

        dataManager.registerDualProcessor(DirtData.class, SpongeDirtData.class, ImmutableDirtData.class,
                ImmutableSpongeDirtData.class, new DirtDataProcessor());

        dataManager.registerDualProcessor(StoneData.class, SpongeStoneData.class, ImmutableStoneData.class,
                ImmutableSpongeStoneData.class, new StoneDataProcessor());

        dataManager.registerDualProcessor(PrismarineData.class, SpongePrismarineData.class, ImmutablePrismarineData.class,
                ImmutableSpongePrismarineData.class, new PrismarineDataProcessor());

        dataManager.registerDualProcessor(BrickData.class, SpongeBrickData.class, ImmutableBrickData.class,
                ImmutableSpongeBrickData.class, new BrickDataProcessor());

        dataManager.registerDualProcessor(QuartzData.class, SpongeQuartzData.class, ImmutableQuartzData.class,
                ImmutableSpongeQuartzData.class, new QuartzDataProcessor());

        dataManager.registerDualProcessor(SandData.class, SpongeSandData.class, ImmutableSandData.class,
                ImmutableSpongeSandData.class, new SandDataProcessor());

        dataManager.registerDualProcessor(SlabData.class, SpongeSlabData.class, ImmutableSlabData.class,
                ImmutableSpongeSlabData.class, new SlabDataProcessor());

        dataManager.registerDualProcessor(SandstoneData.class, SpongeSandstoneData.class, ImmutableSandstoneData.class,
                ImmutableSpongeSandstoneData.class, new SandstoneDataProcessor());

        dataManager.registerDualProcessor(ComparatorData.class, SpongeComparatorData.class, ImmutableComparatorData.class,
                ImmutableSpongeComparatorData.class, new ComparatorDataProcessor());

        dataManager.registerDualProcessor(TreeData.class, SpongeTreeData.class, ImmutableTreeData.class,
                ImmutableSpongeTreeData.class, new TreeDataProcessor());

        dataManager.registerDualProcessor(DisguisedBlockData.class, SpongeDisguisedBlockData.class, ImmutableDisguisedBlockData.class,
                ImmutableSpongeDisguisedBlockData.class, new DisguisedBlockDataProcessor());

        dataManager.registerDualProcessor(HingeData.class, SpongeHingeData.class, ImmutableHingeData.class,
                ImmutableSpongeHingeData.class, new HingeDataProcessor());

        dataManager.registerDualProcessor(PistonData.class, SpongePistonData.class, ImmutablePistonData.class,
                ImmutableSpongePistonData.class, new PistonDataProcessor());

        dataManager.registerDualProcessor(PortionData.class, SpongePortionData.class, ImmutablePortionData.class,
                ImmutableSpongePortionData.class, new PortionDataProcessor());

        dataManager.registerDualProcessor(RailDirectionData.class, SpongeRailDirectionData.class, ImmutableRailDirectionData.class,
                ImmutableSpongeRailDirectionData.class, new RailDirectionDataProcessor());

        dataManager.registerDualProcessor(StairShapeData.class, SpongeStairShapeData.class, ImmutableStairShapeData.class,
                ImmutableSpongeStairShapeData.class, new StairShapeDataProcessor());

        dataManager.registerDualProcessor(WallData.class, SpongeWallData.class, ImmutableWallData.class,
                ImmutableSpongeWallData.class, new WallDataProcessor());

        dataManager.registerDualProcessor(ShrubData.class, SpongeShrubData.class, ImmutableShrubData.class,
                ImmutableSpongeShrubData.class, new ShrubDataProcessor());

        dataManager.registerDualProcessor(PlantData.class, SpongePlantData.class, ImmutablePlantData.class,
                ImmutableSpongePlantData.class, new PlantDataProcessor());

        dataManager.registerDualProcessor(DoublePlantData.class, SpongeDoublePlantData.class, ImmutableDoublePlantData.class,
                ImmutableSpongeDoublePlantData.class, new DoublePlantDataProcessor());

        dataManager.registerDualProcessor(BigMushroomData.class, SpongeBigMushroomData.class, ImmutableBigMushroomData.class,
                ImmutableSpongeBigMushroomData.class, new BigMushroomDataProcessor());

        dataManager.registerDualProcessor(AttachedData.class, SpongeAttachedData.class, ImmutableAttachedData.class,
                ImmutableSpongeAttachedData.class, new AttachedDataProcessor());

        dataManager.registerDataProcessorAndImpl(ConnectedDirectionData.class, SpongeConnectedDirectionData.class,
                ImmutableConnectedDirectionData.class, ImmutableSpongeConnectedDirectionData.class, new ConnectedDirectionDataProcessor());

        dataManager.registerDualProcessor(DirectionalData.class, SpongeDirectionalData.class, ImmutableDirectionalData.class,
                ImmutableSpongeDirectionalData.class, new DirectionalDataProcessor());

        dataManager.registerDualProcessor(DisarmedData.class, SpongeDisarmedData.class, ImmutableDisarmedData.class,
                ImmutableSpongeDisarmedData.class, new DisarmedDataProcessor());

        dataManager.registerDualProcessor(DropData.class, SpongeDropData.class, ImmutableDropData.class,
                ImmutableSpongeDropData.class, new DropDataProcessor());

        dataManager.registerDualProcessor(ExtendedData.class, SpongeExtendedData.class, ImmutableExtendedData.class,
                ImmutableSpongeExtendedData.class, new ExtendedDataProcessor());

        dataManager.registerDualProcessor(GrowthData.class, SpongeGrowthData.class, ImmutableGrowthData.class,
                ImmutableSpongeGrowthData.class, new GrowthDataProcessor());

        dataManager.registerDualProcessor(OpenData.class, SpongeOpenData.class, ImmutableOpenData.class,
                ImmutableSpongeOpenData.class, new OpenDataProcessor());

        dataManager.registerDualProcessor(PoweredData.class, SpongePoweredData.class, ImmutablePoweredData.class,
                ImmutableSpongePoweredData.class, new PoweredDataProcessor());

        dataManager.registerDualProcessor(RedstonePoweredData.class, SpongeRedstonePoweredData.class, ImmutableRedstonePoweredData.class,
                ImmutableSpongeRedstonePoweredData.class, new RedstonePoweredDataProcessor());

        dataManager.registerDualProcessor(SeamlessData.class, SpongeSeamlessData.class, ImmutableSeamlessData.class,
                ImmutableSpongeSeamlessData.class, new SeamlessDataProcessor());

        dataManager.registerDualProcessor(SnowedData.class, SpongeSnowedData.class, ImmutableSnowedData.class,
                ImmutableSpongeSnowedData.class, new SnowedDataProcessor());

        dataManager.registerDualProcessor(SuspendedData.class, SpongeSuspendedData.class, ImmutableSuspendedData.class,
                ImmutableSpongeSuspendedData.class, new SuspendedDataProcessor());

        dataManager.registerDualProcessor(OccupiedData.class, SpongeOccupiedData.class, ImmutableOccupiedData.class,
                ImmutableSpongeOccupiedData.class, new OccupiedDataProcessor());

        dataManager.registerDualProcessor(InWallData.class, SpongeInWallData.class, ImmutableInWallData.class,
                ImmutableSpongeInWallData.class, new InWallDataProcessor());

        dataManager.registerDualProcessor(LayeredData.class, SpongeLayeredData.class, ImmutableLayeredData.class,
                ImmutableSpongeLayeredData.class, new LayeredDataProcessor());

        dataManager.registerDualProcessor(DecayableData.class, SpongeDecayableData.class, ImmutableDecayableData.class,
                ImmutableSpongeDecayableData.class, new DecayableDataProcessor());

        dataManager.registerDualProcessor(AxisData.class, SpongeAxisData.class, ImmutableAxisData.class,
                ImmutableSpongeAxisData.class, new AxisDataProcessor());

        dataManager.registerDualProcessor(DelayableData.class, SpongeDelayableData.class, ImmutableDelayableData.class,
                ImmutableSpongeDelayableData.class, new DelayableDataProcessor());

        dataManager.registerDualProcessor(MoistureData.class, SpongeMoistureData.class, ImmutableMoistureData.class,
                ImmutableSpongeMoistureData.class, new MoistureDataProcessor());

        // TileEntity Processors

        dataManager.registerDualProcessor(SkullData.class, SpongeSkullData.class, ImmutableSkullData.class,
                ImmutableSpongeSkullData.class, new TileEntitySkullDataProcessor());

        dataManager.registerDualProcessor(RepresentedPlayerData.class, SpongeRepresentedPlayerData.class, ImmutableRepresentedPlayerData.class,
                ImmutableSpongeRepresentedPlayerData.class, new SkullRepresentedPlayerDataProcessor());

        dataManager.registerDualProcessor(SignData.class, SpongeSignData.class,
                ImmutableSignData.class, ImmutableSpongeSignData.class, new TileEntitySignDataProcessor());

        dataManager.registerDataProcessorAndImpl(FurnaceData.class, SpongeFurnaceData.class,
                ImmutableFurnaceData.class, ImmutableSpongeFurnaceData.class, new FurnaceDataProcessor());

        dataManager.registerDualProcessor(BrewingStandData.class, SpongeBrewingStandData.class, ImmutableBrewingStandData.class,
                ImmutableSpongeBrewingStandData.class, new BrewingStandDataProcessor());

        dataManager.registerDataProcessorAndImpl(ConnectedDirectionData.class, SpongeConnectedDirectionData.class,
                ImmutableConnectedDirectionData.class, ImmutableSpongeConnectedDirectionData.class, new TileConnectedDirectionDataProcessor());

        dataManager.registerDualProcessor(CooldownData.class, SpongeCooldownData.class, ImmutableCooldownData.class,
                ImmutableSpongeCooldownData.class, new CooldownDataProcessor());

        dataManager.registerDualProcessor(NoteData.class, SpongeNoteData.class, ImmutableNoteData.class,
                ImmutableSpongeNoteData.class, new NoteDataProcessor());

        dataManager.registerDualProcessor(LockableData.class, SpongeLockableData.class,
                ImmutableLockableData.class, ImmutableSpongeLockableData.class, new TileEntityLockableDataProcessor());

        dataManager.registerDualProcessor(RepresentedItemData.class, SpongeRepresentedItemData.class, ImmutableRepresentedItemData.class,
                ImmutableSpongeRepresentedItemData.class, new JukeboxDataProcessor());

        dataManager.registerDualProcessor(RepresentedItemData.class, SpongeRepresentedItemData.class, ImmutableRepresentedItemData.class,
                ImmutableSpongeRepresentedItemData.class, new FlowerPotDataProcessor());

        dataManager.registerDataProcessorAndImpl(BannerData.class, SpongeBannerData.class, ImmutableBannerData.class,
                ImmutableSpongeBannerData.class, new TileEntityBannerDataProcessor());

        dataManager.registerDataProcessorAndImpl(CommandData.class, SpongeCommandData.class, ImmutableCommandData.class,
                ImmutableSpongeCommandData.class, new TileEntityCommandDataProcessor());

        dataManager.registerDualProcessor(DirectionalData.class, SpongeDirectionalData.class, ImmutableDirectionalData.class,
                ImmutableSpongeDirectionalData.class, new SkullRotationDataProcessor());

        final DyeableDataProcessor dyeableDataProcessor = new DyeableDataProcessor();
        dataManager.registerDataProcessorAndImpl(DyeableData.class, SpongeDyeableData.class, ImmutableDyeableData.class,
                ImmutableSpongeDyeableData.class, dyeableDataProcessor);

<<<<<<< HEAD

        dataManager.registerDualProcessor(CustomNameVisibleData.class, SpongeCustomNameVisibleData.class, ImmutableCustomNameVisibleData.class,
                ImmutableSpongeCustomNameVisibleData.class, new CustomNameVisibleDualProcessor());

=======
>>>>>>> d96e7eac
        final HideDataProcessor hideDataProcessor = new HideDataProcessor();
        dataManager.registerDataProcessorAndImpl(HideData.class, SpongeHideData.class, ImmutableHideData.class, ImmutableSpongeHideData.class,
                hideDataProcessor);

        final BeaconDataProcessor beaconDataProcessor = new BeaconDataProcessor();
        dataManager.registerDataProcessorAndImpl(BeaconData.class, SpongeBeaconData.class, ImmutableBeaconData.class, ImmutableSpongeBeaconData.class,
                beaconDataProcessor);

        // Values

        dataManager.registerValueProcessor(Keys.HEALTH, new HealthValueProcessor());
        dataManager.registerValueProcessor(Keys.MAX_HEALTH, new MaxHealthValueProcessor());
        dataManager.registerValueProcessor(Keys.FIRE_TICKS, new FireTicksValueProcessor());
        dataManager.registerValueProcessor(Keys.FIRE_DAMAGE_DELAY, new FireDamageDelayValueProcessor());
        dataManager.registerValueProcessor(Keys.DISPLAY_NAME, new ItemDisplayNameValueProcessor());
        dataManager.registerValueProcessor(Keys.DISPLAY_NAME, new TileEntityDisplayNameValueProcessor());
        dataManager.registerValueProcessor(Keys.DISPLAY_NAME, new EntityDisplayNameValueProcessor());
        dataManager.registerValueProcessor(Keys.FOOD_LEVEL, new FoodLevelValueProcessor());
        dataManager.registerValueProcessor(Keys.SATURATION, new FoodSaturationValueProcessor());
        dataManager.registerValueProcessor(Keys.EXHAUSTION, new FoodExhaustionValueProcessor());
        dataManager.registerValueProcessor(Keys.MAX_AIR, new MaxAirValueProcessor());
        dataManager.registerValueProcessor(Keys.REMAINING_AIR, new RemainingAirValueProcessor());
        dataManager.registerValueProcessor(Keys.HORSE_COLOR, new HorseColorValueProcessor());
        dataManager.registerValueProcessor(Keys.HORSE_STYLE, new HorseStyleValueProcessor());
        dataManager.registerValueProcessor(Keys.HORSE_VARIANT, new HorseVariantValueProcessor());
        dataManager.registerValueProcessor(Keys.EXPERIENCE_LEVEL, new ExperienceLevelValueProcessor());
        dataManager.registerValueProcessor(Keys.TOTAL_EXPERIENCE, new TotalExperienceValueProcessor());
        dataManager.registerValueProcessor(Keys.EXPERIENCE_SINCE_LEVEL, new ExperienceSinceLevelValueProcessor());
        dataManager.registerValueProcessor(Keys.EXPERIENCE_FROM_START_OF_LEVEL, new ExperienceFromStartOfLevelValueProcessor());
        dataManager.registerValueProcessor(Keys.WALKING_SPEED, new WalkingSpeedValueProcessor());
        dataManager.registerValueProcessor(Keys.FLYING_SPEED, new FlyingSpeedValueProcessor());
        dataManager.registerValueProcessor(Keys.PASSED_BURN_TIME, new PassedBurnTimeValueProcessor());
        dataManager.registerValueProcessor(Keys.MAX_BURN_TIME, new MaxBurnTimeValueProcessor());
        dataManager.registerValueProcessor(Keys.PASSED_COOK_TIME, new PassedCookTimeValueProcessor());
        dataManager.registerValueProcessor(Keys.MAX_COOK_TIME, new MaxCookTimeValueProcessor());
        dataManager.registerValueProcessor(Keys.UNBREAKABLE, new UnbreakableValueProcessor());
        dataManager.registerValueProcessor(Keys.ITEM_DURABILITY, new ItemDurabilityValueProcessor());
        dataManager.registerValueProcessor(Keys.VEHICLE, new VehicleValueProcessor());
        dataManager.registerValueProcessor(Keys.BASE_VEHICLE, new BaseVehicleValueProcessor());
        dataManager.registerValueProcessor(Keys.REPRESENTED_BLOCK, new RepresentedBlockValueProcessor());
        dataManager.registerValueProcessor(Keys.OFFSET, new OffsetValueProcessor());
        dataManager.registerValueProcessor(Keys.FALL_DAMAGE_PER_BLOCK, new FallHurtAmountValueProcessor());
        dataManager.registerValueProcessor(Keys.MAX_FALL_DAMAGE, new MaxFallDamageValueProcessor());
        dataManager.registerValueProcessor(Keys.FALLING_BLOCK_STATE, new FallingBlockStateValueProcessor());
        dataManager.registerValueProcessor(Keys.CAN_PLACE_AS_BLOCK, new CanPlaceAsBlockValueProcessor());
        dataManager.registerValueProcessor(Keys.CAN_DROP_AS_ITEM, new CanDropAsItemValueProcessor());
        dataManager.registerValueProcessor(Keys.FALL_TIME, new FallTimeValueProcessor());
        dataManager.registerValueProcessor(Keys.FALLING_BLOCK_CAN_HURT_ENTITIES, new FallingBlockCanHurtEntitiesValueProcessor());
        dataManager.registerValueProcessor(Keys.CONNECTED_DIRECTIONS, new ConnectedDirectionsValueProcessor());
        dataManager.registerValueProcessor(Keys.CONNECTED_EAST, new ConnectedEastValueProcessor());
        dataManager.registerValueProcessor(Keys.CONNECTED_NORTH, new ConnectedNorthValueProcessor());
        dataManager.registerValueProcessor(Keys.CONNECTED_SOUTH, new ConnectedSouthValueProcessor());
        dataManager.registerValueProcessor(Keys.CONNECTED_WEST, new ConnectedWestValueProcessor());
        dataManager.registerValueProcessor(Keys.BANNER_BASE_COLOR, new TileBannerBaseColorValueProcessor());
        dataManager.registerValueProcessor(Keys.BANNER_PATTERNS, new TileBannerPatternLayersValueProcessor());
        dataManager.registerValueProcessor(Keys.LAST_COMMAND_OUTPUT, new EntityLastCommandOutputValueProcessor());
        dataManager.registerValueProcessor(Keys.LAST_COMMAND_OUTPUT, new TileEntityLastCommandOutputValueProcessor());
        dataManager.registerValueProcessor(Keys.COMMAND, new EntityCommandValueProcessor());
        dataManager.registerValueProcessor(Keys.COMMAND, new TileEntityCommandValueProcessor());
        dataManager.registerValueProcessor(Keys.SUCCESS_COUNT, new EntitySuccessCountValueProcessor());
        dataManager.registerValueProcessor(Keys.SUCCESS_COUNT, new TileEntitySuccessCountValueProcessor());
        dataManager.registerValueProcessor(Keys.TRACKS_OUTPUT, new EntityTracksOutputValueProcessor());
        dataManager.registerValueProcessor(Keys.TRACKS_OUTPUT, new TileEntityTracksOutputValueProcessor());
        dataManager.registerValueProcessor(Keys.INVISIBLE, new InvisibilityValueProcessor());
        dataManager.registerValueProcessor(Keys.INVISIBILITY_IGNORES_COLLISION, new InvisibilityCollisionValueProcessor());
        dataManager.registerValueProcessor(Keys.INVISIBILITY_PREVENTS_TARGETING, new InvisibilityTargetValueProcessor());
        dataManager.registerValueProcessor(Keys.DYE_COLOR, new WolfDyeColorValueProcessor());
        dataManager.registerValueProcessor(Keys.DYE_COLOR, new SheepDyeColorValueProcessor());
        dataManager.registerValueProcessor(Keys.DYE_COLOR, new ItemDyeColorValueProcessor());
        dataManager.registerValueProcessor(Keys.FIRST_DATE_PLAYED, new FirstJoinValueProcessor());
        dataManager.registerValueProcessor(Keys.LAST_DATE_PLAYED, new LastPlayedValueProcessor());
        dataManager.registerValueProcessor(Keys.HIDE_ENCHANTMENTS, new HideEnchantmentsValueProcessor());
        dataManager.registerValueProcessor(Keys.HIDE_ATTRIBUTES, new HideAttributesValueProcessor());
        dataManager.registerValueProcessor(Keys.HIDE_UNBREAKABLE, new HideUnbreakableValueProcessor());
        dataManager.registerValueProcessor(Keys.HIDE_CAN_DESTROY, new HideCanDestroyValueProcessor());
        dataManager.registerValueProcessor(Keys.HIDE_CAN_PLACE, new HideCanPlaceValueProcessor());
        dataManager.registerValueProcessor(Keys.HIDE_MISCELLANEOUS, new HideMiscellaneousValueProcessor());
        dataManager.registerValueProcessor(Keys.BODY_ROTATIONS, new BodyRotationsValueProcessor());
        dataManager.registerValueProcessor(Keys.HEAD_ROTATION, new HeadRotationValueProcessor());
        dataManager.registerValueProcessor(Keys.CHEST_ROTATION, new ChestRotationValueProcessor());
        dataManager.registerValueProcessor(Keys.LEFT_ARM_ROTATION, new LeftArmRotationValueProcessor());
        dataManager.registerValueProcessor(Keys.RIGHT_ARM_ROTATION, new RightArmRotationValueProcessor());
        dataManager.registerValueProcessor(Keys.LEFT_LEG_ROTATION, new LeftLegRotationValueProcessor());
        dataManager.registerValueProcessor(Keys.RIGHT_LEG_ROTATION, new RightLegRotationValueProcessor());
        dataManager.registerValueProcessor(Keys.BEACON_PRIMARY_EFFECT, new BeaconPrimaryEffectValueProcessor());
        dataManager.registerValueProcessor(Keys.BEACON_SECONDARY_EFFECT, new BeaconSecondaryEffectValueProcessor());

        // Properties
        final PropertyRegistry propertyRegistry = SpongePropertyRegistry.getInstance();

        // Blocks
        propertyRegistry.register(BlastResistanceProperty.class, new BlastResistancePropertyStore());
        propertyRegistry.register(FlammableProperty.class, new FlammablePropertyStore());
        propertyRegistry.register(GravityAffectedProperty.class, new GravityAffectedPropertyStore());
        propertyRegistry.register(GroundLuminanceProperty.class, new GroundLuminancePropertyStore());
        propertyRegistry.register(HardnessProperty.class, new HardnessPropertyStore());
        propertyRegistry.register(HeldItemProperty.class, new HeldItemPropertyStore());
        propertyRegistry.register(IndirectlyPoweredProperty.class, new IndirectlyPoweredPropertyStore());
        propertyRegistry.register(LightEmissionProperty.class, new LightEmissionPropertyStore());
        propertyRegistry.register(MatterProperty.class, new MatterPropertyStore());
        propertyRegistry.register(PassableProperty.class, new PassablePropertyStore());
        propertyRegistry.register(PoweredProperty.class, new PoweredPropertyStore());
        propertyRegistry.register(ReplaceableProperty.class, new ReplaceablePropertyStore());
        propertyRegistry.register(SkyLuminanceProperty.class, new SkyLuminancePropertyStore());
        propertyRegistry.register(SolidCubeProperty.class, new SolidCubePropertyStore());
        propertyRegistry.register(StatisticsTrackedProperty.class, new StatisticsTrackedPropertyStore());
        propertyRegistry.register(TemperatureProperty.class, new TemperaturePropertyStore());
        propertyRegistry.register(UnbreakableProperty.class, new UnbreakablePropertyStore());

        // Items
        propertyRegistry.register(ApplicableEffectProperty.class, new ApplicableEffectPropertyStore());
        propertyRegistry.register(BurningFuelProperty.class, new BurningFuelPropertyStore());
        propertyRegistry.register(DamageAbsorptionProperty.class, new DamageAbsorptionPropertyStore());
        propertyRegistry.register(EfficiencyProperty.class, new EfficiencyPropertyStore());
        propertyRegistry.register(EquipmentProperty.class, new EquipmentPropertyStore());
        propertyRegistry.register(FoodRestorationProperty.class, new FoodRestorationPropertyStore());
        propertyRegistry.register(HarvestingProperty.class, new HarvestingPropertyStore());
        propertyRegistry.register(SaturationProperty.class, new SaturationPropertyStore());
        propertyRegistry.register(UseLimitProperty.class, new UseLimitPropertyStore());
        propertyRegistry.register(ToolTypeProperty.class, new ToolTypePropertyStore());
        propertyRegistry.register(ArmorTypeProperty.class, new ArmorTypePropertyStore());

        // Entities
        propertyRegistry.register(EyeLocationProperty.class, new EyeLocationPropertyStore());
        propertyRegistry.register(EyeHeightProperty.class, new EyeHeightPropertyStore());
    }

}<|MERGE_RESOLUTION|>--- conflicted
+++ resolved
@@ -343,16 +343,14 @@
         dataManager.registerDualProcessor(PotionEffectData.class, SpongePotionEffectData.class, ImmutablePotionEffectData.class,
                 ImmutableSpongePotionEffectData.class, new PotionEntityPotionDataProcessor());
 
-<<<<<<< HEAD
+        dataManager.registerDataProcessorAndImpl(BodyPartRotationalData.class, SpongeBodyPartRotationalData.class, ImmutableBodyPartRotationalData.class,
+                ImmutableSpongeBodyPartRotationalData.class, new ArmorStandBodyPartRotationalDataProcessor());
+
+        dataManager.registerDualProcessor(GriefingData.class, SpongeGriefingData.class, ImmutableGriefingData.class,
+                ImmutableSpongeGriefingData.class, new GriefingDataProcessor());
+
         dataManager.registerDualProcessor(TargetedLocationData.class, SpongeTargetedLocationData.class,
                 ImmutableTargetedLocationData.class, ImmutableSpongeTargetedLocationData.class, new EntityTargetedLocationDataProcessor());
-=======
-        dataManager.registerDataProcessorAndImpl(BodyPartRotationalData.class, SpongeBodyPartRotationalData.class, ImmutableBodyPartRotationalData.class,
-                ImmutableSpongeBodyPartRotationalData.class, new ArmorStandBodyPartRotationalDataProcessor());
-
-        dataManager.registerDualProcessor(GriefingData.class, SpongeGriefingData.class, ImmutableGriefingData.class,
-                ImmutableSpongeGriefingData.class, new GriefingDataProcessor());
->>>>>>> d96e7eac
 
         // Item Processors
 
@@ -607,13 +605,10 @@
         dataManager.registerDataProcessorAndImpl(DyeableData.class, SpongeDyeableData.class, ImmutableDyeableData.class,
                 ImmutableSpongeDyeableData.class, dyeableDataProcessor);
 
-<<<<<<< HEAD
 
         dataManager.registerDualProcessor(CustomNameVisibleData.class, SpongeCustomNameVisibleData.class, ImmutableCustomNameVisibleData.class,
                 ImmutableSpongeCustomNameVisibleData.class, new CustomNameVisibleDualProcessor());
 
-=======
->>>>>>> d96e7eac
         final HideDataProcessor hideDataProcessor = new HideDataProcessor();
         dataManager.registerDataProcessorAndImpl(HideData.class, SpongeHideData.class, ImmutableHideData.class, ImmutableSpongeHideData.class,
                 hideDataProcessor);
