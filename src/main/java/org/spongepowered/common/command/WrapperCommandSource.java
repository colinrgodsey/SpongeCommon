/*
 * This file is part of Sponge, licensed under the MIT License (MIT).
 *
 * Copyright (c) SpongePowered <https://www.spongepowered.org>
 * Copyright (c) contributors
 *
 * Permission is hereby granted, free of charge, to any person obtaining a copy
 * of this software and associated documentation files (the "Software"), to deal
 * in the Software without restriction, including without limitation the rights
 * to use, copy, modify, merge, publish, distribute, sublicense, and/or sell
 * copies of the Software, and to permit persons to whom the Software is
 * furnished to do so, subject to the following conditions:
 *
 * The above copyright notice and this permission notice shall be included in
 * all copies or substantial portions of the Software.
 *
 * THE SOFTWARE IS PROVIDED "AS IS", WITHOUT WARRANTY OF ANY KIND, EXPRESS OR
 * IMPLIED, INCLUDING BUT NOT LIMITED TO THE WARRANTIES OF MERCHANTABILITY,
 * FITNESS FOR A PARTICULAR PURPOSE AND NONINFRINGEMENT. IN NO EVENT SHALL THE
 * AUTHORS OR COPYRIGHT HOLDERS BE LIABLE FOR ANY CLAIM, DAMAGES OR OTHER
 * LIABILITY, WHETHER IN AN ACTION OF CONTRACT, TORT OR OTHERWISE, ARISING FROM,
 * OUT OF OR IN CONNECTION WITH THE SOFTWARE OR THE USE OR OTHER DEALINGS IN
 * THE SOFTWARE.
 */
package org.spongepowered.common.command;

import static com.google.common.base.Preconditions.checkNotNull;

import net.minecraft.command.ICommandSender;
import org.spongepowered.api.command.CommandMapping;
import org.spongepowered.api.command.CommandSource;
import org.spongepowered.api.world.Locatable;
import org.spongepowered.api.service.permission.MemorySubjectData;
import org.spongepowered.api.service.permission.PermissionService;
import org.spongepowered.api.service.permission.SubjectCollection;
import org.spongepowered.api.service.permission.SubjectData;
import org.spongepowered.api.text.Text;
import org.spongepowered.api.text.channel.MessageChannel;
import org.spongepowered.api.util.Tristate;
import org.spongepowered.api.world.Location;
import org.spongepowered.api.world.World;
import org.spongepowered.common.SpongeImpl;
import org.spongepowered.common.interfaces.IMixinCommandSender;
import org.spongepowered.common.service.permission.SpongePermissionService;
import org.spongepowered.common.service.permission.base.SpongeSubject;
import org.spongepowered.common.text.SpongeTexts;
import org.spongepowered.common.util.VecHelper;

import java.util.Optional;

public class WrapperCommandSource extends SpongeSubject implements CommandSource {

    final ICommandSender sender;
    private final MemorySubjectData data;

    WrapperCommandSource(ICommandSender sender) {
        this.sender = sender;
        this.data = new MemorySubjectData(SpongeImpl.getGame().getServiceManager().provide(PermissionService.class).get());

        // ICommandSenders have a *very* basic understanding of permissions, so
        // get what we can.
        this.data.setPermission(SubjectData.GLOBAL_CONTEXT, "minecraft.selector",
                Tristate.fromBoolean(this.sender.canCommandSenderUseCommand(1, "@")));
        this.data.setPermission(SubjectData.GLOBAL_CONTEXT, "minecraft.commandblock",
                Tristate.fromBoolean(this.sender.canCommandSenderUseCommand(2, "")));
        for (CommandMapping command : SpongeImpl.getGame().getCommandManager().getCommands()) {
            if (command.getCallable() instanceof MinecraftCommandWrapper) {
                MinecraftCommandWrapper wrapper = (MinecraftCommandWrapper) command.getCallable();
                this.data.setPermission(SubjectData.GLOBAL_CONTEXT, wrapper.getCommandPermission(),
                        Tristate.fromBoolean(wrapper.command.checkPermission(sender.getServer(), sender)));
            }
        }
    }

    @Override
    public String getIdentifier() {
        return this.sender.getName();
    }

    @Override
    public Optional<CommandSource> getCommandSource() {
        return Optional.of((CommandSource) this);
    }

    @Override
    public SubjectCollection getContainingCollection() {
        SpongePermissionService permission = (SpongePermissionService) SpongeImpl.getGame().getServiceManager().provide(PermissionService.class).get();
        return permission.getSubjects(SpongePermissionService.SUBJECTS_SYSTEM);
    }

    @Override
    public MemorySubjectData getSubjectData() {
        return this.data;
    }

    @Override
    public String getName() {
        return this.sender.getName();
    }

    @Override
    public void sendMessage(Text message) {
        checkNotNull(message, "message");
        this.sender.addChatMessage(SpongeTexts.toComponent(message));
    }

    @Override
    public MessageChannel getMessageChannel() {
        return SpongeImpl.getGame().getServer().getBroadcastChannel();
    }

    @Override
    public void setMessageChannel(MessageChannel channel) {
        // TODO Should I throw an exception here?
    }

    public static CommandSource of(ICommandSender sender) {
        if (sender instanceof IMixinCommandSender) {
            return ((IMixinCommandSender) sender).asCommandSource();
        }
        if (sender instanceof WrapperICommandSender) {
            return ((WrapperICommandSender) sender).source;
        }
        if (sender.getCommandSenderEntity() != null || !VecHelper.VEC3_ORIGIN.equals(sender.getPositionVector())) {
            return new Located(sender);
        }
        return new WrapperCommandSource(sender);
    }

    public static class Located extends WrapperCommandSource implements Locatable {

        Located(ICommandSender sender) {
            super(sender);
        }

        @Override
        public Location<World> getLocation() {
<<<<<<< HEAD
            return new Location<>(getWorld(), VecHelper.toVector3d(this.sender.getPositionVector()));
        }

        @Override
        public World getWorld() {
            return (World) this.sender.getEntityWorld();
=======
            return new Location<>((World) this.sender.getEntityWorld(), VecHelper.toVector(this.sender.getPositionVector()));
>>>>>>> 2587a3fd
        }

    }

}<|MERGE_RESOLUTION|>--- conflicted
+++ resolved
@@ -135,16 +135,7 @@
 
         @Override
         public Location<World> getLocation() {
-<<<<<<< HEAD
-            return new Location<>(getWorld(), VecHelper.toVector3d(this.sender.getPositionVector()));
-        }
-
-        @Override
-        public World getWorld() {
-            return (World) this.sender.getEntityWorld();
-=======
-            return new Location<>((World) this.sender.getEntityWorld(), VecHelper.toVector(this.sender.getPositionVector()));
->>>>>>> 2587a3fd
+            return new Location<>((World) this.sender.getEntityWorld(), VecHelper.toVector3d(this.sender.getPositionVector()));
         }
 
     }
