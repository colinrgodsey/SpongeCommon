--- conflicted
+++ resolved
@@ -456,11 +456,7 @@
             ((IMixinNetHandlerPlayServer) ((EntityPlayerMP) entityIn).connection).setAllowClientLocationUpdate(false);
         } else {
             // Don't allow non-player entities to load chunks
-<<<<<<< HEAD
-            if (!(entityIn instanceof EntityPlayerMP) && !toWorld.getChunkProvider().chunkExists((int) portalExitTransform.getPosition().getX() >> 4, (int) portalExitTransform.getPosition().getZ() >> 4)) {
-=======
-            if (!(entityIn instanceof EntityPlayerMP) && !toWorld.isChunkLoaded((int) portalEnterTransform.getPosition().getX() >> 4, (int) portalEnterTransform.getPosition().getZ() >> 4, false)) {
->>>>>>> 8367a527
+            if (!(entityIn instanceof EntityPlayerMP) && !toWorld.getChunkProvider().chunkExists((int) portalEnterTransform.getPosition().getX() >> 4, (int) portalEnterTransform.getPosition().getZ() >> 4)) {
                 return null;
             }
         }
@@ -481,13 +477,9 @@
             teleporter.placeInPortal(entityIn, entityIn.rotationYaw);
             fromWorld.theProfiler.endSection();
         }
-<<<<<<< HEAD
-        MoveEntityEvent.Position.Teleport.Portal event = SpongeEventFactory.createMoveEntityEventPositionTeleportPortal(teleportCause, fromTransform, portalExitTransform, (PortalAgent) teleporter, spongeEntity, true);
-=======
         // Grab the exit location of entity after being placed into portal
         Transform<World> portalExitTransform = spongeEntity.getTransform().setExtent((World) toWorld);
-        DisplaceEntityEvent.Teleport.Portal event = SpongeEventFactory.createDisplaceEntityEventTeleportPortal(teleportCause, fromTransform, portalExitTransform, (PortalAgent) teleporter, spongeEntity, true);
->>>>>>> 8367a527
+        MoveEntityEvent.Position.Teleport.Portal event = SpongeEventFactory.createMoveEntityEventPositionTeleportPortal(teleportCause, fromTransform, portalExitTransform, (PortalAgent) teleporter, spongeEntity, true);
         SpongeImpl.postEvent(event);
         if (entityIn instanceof EntityPlayerMP) {
             ((IMixinNetHandlerPlayServer) ((EntityPlayerMP) entityIn).connection).setAllowClientLocationUpdate(true);
