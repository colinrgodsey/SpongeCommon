/*
 * This file is part of Sponge, licensed under the MIT License (MIT).
 *
 * Copyright (c) SpongePowered <https://www.spongepowered.org>
 * Copyright (c) contributors
 *
 * Permission is hereby granted, free of charge, to any person obtaining a copy
 * of this software and associated documentation files (the "Software"), to deal
 * in the Software without restriction, including without limitation the rights
 * to use, copy, modify, merge, publish, distribute, sublicense, and/or sell
 * copies of the Software, and to permit persons to whom the Software is
 * furnished to do so, subject to the following conditions:
 *
 * The above copyright notice and this permission notice shall be included in
 * all copies or substantial portions of the Software.
 *
 * THE SOFTWARE IS PROVIDED "AS IS", WITHOUT WARRANTY OF ANY KIND, EXPRESS OR
 * IMPLIED, INCLUDING BUT NOT LIMITED TO THE WARRANTIES OF MERCHANTABILITY,
 * FITNESS FOR A PARTICULAR PURPOSE AND NONINFRINGEMENT. IN NO EVENT SHALL THE
 * AUTHORS OR COPYRIGHT HOLDERS BE LIABLE FOR ANY CLAIM, DAMAGES OR OTHER
 * LIABILITY, WHETHER IN AN ACTION OF CONTRACT, TORT OR OTHERWISE, ARISING FROM,
 * OUT OF OR IN CONNECTION WITH THE SOFTWARE OR THE USE OR OTHER DEALINGS IN
 * THE SOFTWARE.
 */
package org.spongepowered.common.event;

import static com.google.common.base.Preconditions.checkArgument;

import com.flowpowered.math.vector.Vector3d;
import com.flowpowered.math.vector.Vector3i;
import com.google.common.collect.ImmutableMap;
import net.minecraft.block.Block;
import net.minecraft.block.state.IBlockState;
import net.minecraft.entity.EntityLivingBase;
import net.minecraft.entity.item.EntityItem;
import net.minecraft.entity.player.EntityPlayer;
import net.minecraft.entity.player.EntityPlayerMP;
<<<<<<< HEAD
=======
import net.minecraft.entity.player.InventoryPlayer;
import net.minecraft.entity.projectile.EntityThrowable;
import net.minecraft.init.Items;
>>>>>>> bd128c44
import net.minecraft.inventory.Slot;
import net.minecraft.item.ItemStack;
import net.minecraft.network.play.client.CPacketCreativeInventoryAction;
import net.minecraft.server.MinecraftServer;
import net.minecraft.util.DamageSource;
import net.minecraft.util.EntityDamageSource;
import net.minecraft.util.EnumFacing;
import net.minecraft.util.EnumHand;
import net.minecraft.util.math.BlockPos;
import net.minecraft.util.math.ChunkPos;
import net.minecraft.util.math.RayTraceResult;
import net.minecraft.world.Teleporter;
import net.minecraft.world.WorldProviderEnd;
import net.minecraft.world.WorldProviderHell;
import net.minecraft.world.WorldServer;
import org.spongepowered.api.Sponge;
import org.spongepowered.api.block.BlockSnapshot;
import org.spongepowered.api.block.BlockState;
import org.spongepowered.api.block.tileentity.TileEntity;
import org.spongepowered.api.data.Transaction;
import org.spongepowered.api.entity.Entity;
import org.spongepowered.api.entity.Transform;
import org.spongepowered.api.entity.living.Living;
import org.spongepowered.api.entity.living.player.Player;
import org.spongepowered.api.entity.living.player.User;
import org.spongepowered.api.entity.projectile.source.ProjectileSource;
import org.spongepowered.api.event.SpongeEventFactory;
import org.spongepowered.api.event.block.CollideBlockEvent;
import org.spongepowered.api.event.block.InteractBlockEvent;
import org.spongepowered.api.event.block.NotifyNeighborBlockEvent;
import org.spongepowered.api.event.cause.Cause;
import org.spongepowered.api.event.cause.NamedCause;
import org.spongepowered.api.event.cause.entity.spawn.EntitySpawnCause;
import org.spongepowered.api.event.cause.entity.spawn.SpawnCause;
import org.spongepowered.api.event.cause.entity.spawn.SpawnTypes;
import org.spongepowered.api.event.cause.entity.teleport.PortalTeleportCause;
import org.spongepowered.api.event.cause.entity.teleport.TeleportTypes;
import org.spongepowered.api.event.entity.CollideEntityEvent;
import org.spongepowered.api.event.entity.DestructEntityEvent;
import org.spongepowered.api.event.entity.MoveEntityEvent;
import org.spongepowered.api.event.item.inventory.CreativeInventoryEvent;
import org.spongepowered.api.event.item.inventory.DropItemEvent;
import org.spongepowered.api.event.message.MessageEvent;
import org.spongepowered.api.item.inventory.ItemStackSnapshot;
import org.spongepowered.api.item.inventory.transaction.SlotTransaction;
import org.spongepowered.api.text.Text;
import org.spongepowered.api.text.channel.MessageChannel;
import org.spongepowered.api.util.Direction;
import org.spongepowered.api.util.Tristate;
import org.spongepowered.api.world.Location;
import org.spongepowered.api.world.PortalAgent;
import org.spongepowered.api.world.World;
import org.spongepowered.api.world.storage.WorldProperties;
import org.spongepowered.common.SpongeImpl;
import org.spongepowered.common.SpongeImplHooks;
import org.spongepowered.common.config.SpongeConfig;
import org.spongepowered.common.data.util.NbtDataUtil;
import org.spongepowered.common.entity.EntityUtil;
import org.spongepowered.common.entity.PlayerTracker;
import org.spongepowered.common.event.tracking.CauseTracker;
import org.spongepowered.common.event.tracking.IPhaseState;
import org.spongepowered.common.event.tracking.PhaseContext;
import org.spongepowered.common.event.tracking.PhaseData;
import org.spongepowered.common.event.tracking.phase.EntityPhase;
import org.spongepowered.common.event.tracking.phase.function.GeneralFunctions;
import org.spongepowered.common.interfaces.IMixinChunk;
import org.spongepowered.common.interfaces.IMixinContainer;
import org.spongepowered.common.interfaces.IMixinPlayerList;
import org.spongepowered.common.interfaces.entity.IMixinEntity;
<<<<<<< HEAD
import org.spongepowered.common.interfaces.network.IMixinNetHandlerPlayServer;
import org.spongepowered.common.interfaces.world.IMixinTeleporter;
import org.spongepowered.common.interfaces.world.IMixinWorldServer;
=======
import org.spongepowered.common.interfaces.entity.player.IMixinEntityPlayerMP;
import org.spongepowered.common.interfaces.entity.player.IMixinInventoryPlayer;
import org.spongepowered.common.interfaces.network.IMixinNetHandlerPlayServer;
import org.spongepowered.common.interfaces.world.IMixinTeleporter;
import org.spongepowered.common.interfaces.world.IMixinWorld;
import org.spongepowered.common.item.inventory.SpongeItemStackSnapshot;
>>>>>>> bd128c44
import org.spongepowered.common.item.inventory.adapter.impl.slots.SlotAdapter;
import org.spongepowered.common.item.inventory.util.ContainerUtil;
import org.spongepowered.common.registry.provider.DirectionFacingProvider;
import org.spongepowered.common.text.SpongeTexts;
import org.spongepowered.common.util.VecHelper;

import java.util.ArrayList;
import java.util.EnumSet;
import java.util.HashMap;
import java.util.List;
import java.util.Map;
import java.util.Optional;
import java.util.UUID;

import javax.annotation.Nullable;

public class SpongeCommonEventFactory {

<<<<<<< HEAD
    public static boolean processingInternalForgeEvent = false;
    // Set before firing an internal Forge BlockBreak event to handle extended blockstate
    public static boolean convertingMapFormat = false;
=======
    // Inventory static fields
    public final static int BUTTON_PRIMARY = 0;
    public final static int BUTTON_SECONDARY = 1;
    public final static int BUTTON_MIDDLE = 2;
    public final static int CLICK_DRAG_LEFT = 2;
    public final static int CLICK_DRAG_RIGHT = 6;
    public final static int CLICK_OUTSIDE = -999;
    public final static int CLICK_OUTSIDE_CREATIVE = -1;

    public final static int MODE_CLICK = 0;
    public final static int MODE_SHIFT_CLICK = 1;
    public final static int MODE_HOTBAR = 2;
    public final static int MODE_PICKBLOCK = 3;
    public final static int MODE_DROP = 4;
    public final static int MODE_DRAG = 5;
    public final static int MODE_DOUBLE_CLICK = 6;

    public final static int DRAG_MODE_SPLIT_ITEMS = 0;
    public final static int DRAG_MODE_ONE_ITEM = 1;
    public final static int DRAG_STATUS_STARTED = 0;
    public final static int DRAG_STATUS_ADD_SLOT = 1;
    public final static int DRAG_STATUS_STOPPED = 2;

    // Create Sponge Events

    public static ChangeInventoryEvent.Held callChangeInventoryHeldEvent(EntityPlayerMP player,
                                                                         C09PacketHeldItemChange packetIn) {
        Slot sourceSlot = player.inventoryContainer.getSlot(player.inventory.currentItem + player.inventory.mainInventory.length);
        Slot targetSlot = player.inventoryContainer.getSlot(packetIn.getSlotId() + player.inventory.mainInventory.length);
        if (sourceSlot == null || targetSlot == null) {
            return null; // should never happen but just in case it does
        }

        ItemStackSnapshot sourceSnapshot =
                sourceSlot.getStack() != null ? ((org.spongepowered.api.item.inventory.ItemStack) sourceSlot.getStack()).createSnapshot()
                        : ItemStackSnapshot.NONE;
        ItemStackSnapshot targetSnapshot = targetSlot.getStack() != null
                ? ((org.spongepowered.api.item.inventory.ItemStack) targetSlot.getStack()).createSnapshot() : ItemStackSnapshot.NONE;
        SlotTransaction sourceTransaction =
                new SlotTransaction(new SlotAdapter(sourceSlot), sourceSnapshot, sourceSnapshot);
        SlotTransaction targetTransaction =
                new SlotTransaction(new SlotAdapter(targetSlot), targetSnapshot, targetSnapshot);
        ImmutableList<SlotTransaction> transactions =
                new ImmutableList.Builder<SlotTransaction>().add(sourceTransaction).add(targetTransaction).build();
        ChangeInventoryEvent.Held event =
                SpongeEventFactory.createChangeInventoryEventHeld(Cause.of(NamedCause.source(player)),
                        (Inventory) player.inventoryContainer, transactions);
        SpongeImpl.postEvent(event);

        if (event.isCancelled()) {
            player.playerNetServerHandler.sendPacket(new S09PacketHeldItemChange(player.inventory.currentItem));
        } else {
            handleCustomSlot(player, event.getTransactions());
            player.inventory.currentItem = packetIn.getSlotId();
            player.markPlayerActive();
        }
        return event;
    }

    public static boolean callPlayerChangeInventoryPickupEvent(EntityPlayer player, ItemStack itemToPickup, int pickupDelay, UUID creator) {
        int slotId = ((IMixinInventoryPlayer) player.inventory).getFirstAvailableSlot(itemToPickup);
        Slot slot = null;
        if (slotId != -1) {
            if (slotId < InventoryPlayer.getHotbarSize()) {
                slot = player.inventoryContainer.getSlot(slotId + player.inventory.mainInventory.length);
            } else {
                slot = player.inventoryContainer.getSlot(slotId);
            }
        }

        if (pickupDelay <= 0 && slot != null) {
            ItemStackSnapshot sourceSnapshot =
                    slot.getStack() != null ? ((org.spongepowered.api.item.inventory.ItemStack) slot.getStack()).createSnapshot()
                            : ItemStackSnapshot.NONE;
            ItemStackSnapshot targetSnapshot = null;
            if (sourceSnapshot != ItemStackSnapshot.NONE) {
                // combined slot
                targetSnapshot = org.spongepowered.api.item.inventory.ItemStack.builder().from((org.spongepowered.api.item.inventory.ItemStack) itemToPickup).quantity(itemToPickup.stackSize + slot.getStack().stackSize).build().createSnapshot();
            } else {
                // empty slot
                targetSnapshot = ((org.spongepowered.api.item.inventory.ItemStack) itemToPickup).createSnapshot();
            }

            ((SpongeItemStackSnapshot) targetSnapshot).setCreator(creator);
            SlotTransaction slotTransaction =
                    new SlotTransaction(new SlotAdapter(slot), sourceSnapshot, targetSnapshot);
            ImmutableList<SlotTransaction> transactions =
                    new ImmutableList.Builder<SlotTransaction>().add(slotTransaction).build();
            ChangeInventoryEvent.Pickup event = SpongeEventFactory.createChangeInventoryEventPickup(Cause.of(NamedCause.source(player)), (Inventory) player.inventoryContainer, transactions);
            if (SpongeImpl.postEvent(event)) {
                return false;
            }
        }

        return true;
    }

    public static boolean callInteractInventoryOpenEvent(Cause cause, EntityPlayerMP player) {
        ItemStackSnapshot newCursor =
                player.inventory.getItemStack() == null ? ItemStackSnapshot.NONE
                        : ((org.spongepowered.api.item.inventory.ItemStack) player.inventory.getItemStack()).createSnapshot();
        Transaction<ItemStackSnapshot> cursorTransaction = new Transaction<>(ItemStackSnapshot.NONE, newCursor);
        InteractInventoryEvent.Open event =
                SpongeEventFactory.createInteractInventoryEventOpen(cause, cursorTransaction,
                        (org.spongepowered.api.item.inventory.Container) player.openContainer);
        SpongeImpl.postEvent(event);
        if (event.isCancelled()) {
            player.closeScreen();
            return false;
        } else {
            // Custom cursor
            if (event.getCursorTransaction().getCustom().isPresent()) {
                handleCustomCursor(player, event.getCursorTransaction().getFinal());
            }
            return true;
        }
    }

    public static boolean callInteractInventoryCloseEvent(Cause cause, EntityPlayerMP player) {
        ItemStackSnapshot currentCursor = (player.inventory.getItemStack() == null ? ItemStackSnapshot.NONE
                : ((org.spongepowered.api.item.inventory.ItemStack) player.inventory
                        .getItemStack()).createSnapshot());
        Transaction<ItemStackSnapshot> cursorTransaction = new Transaction<>(currentCursor, ItemStackSnapshot.NONE);
        InteractInventoryEvent.Close event =
                SpongeEventFactory.createInteractInventoryEventClose(cause, cursorTransaction,
                        (org.spongepowered.api.item.inventory.Container) player.openContainer);
        SpongeImpl.postEvent(event);
        if (event.isCancelled()) {
            return false;
        } else {
            // Custom cursor
            if (event.getCursorTransaction().getCustom().isPresent()) {
                handleCustomCursor(player, event.getCursorTransaction().getFinal());
            }
            return true;
        }
    }

    public static CreativeInventoryEvent.Click callCreativeClickInventoryEvent(EntityPlayerMP player, C10PacketCreativeInventoryAction packetIn) {
        Cause cause = Cause.of(NamedCause.owner(player));
        // Creative doesn't inform server of cursor status
        Transaction<ItemStackSnapshot> cursorTransaction = new Transaction<>(ItemStackSnapshot.NONE, ItemStackSnapshot.NONE);
        if (((IMixinContainer) player.openContainer).getCapturedTransactions().size() == 0 && packetIn.getSlotId() >= 0
                && packetIn.getSlotId() < player.openContainer.inventorySlots.size()) {
            Slot slot = player.openContainer.getSlot(packetIn.getSlotId());
            if (slot != null) {
                SlotTransaction slotTransaction =
                        new SlotTransaction(new SlotAdapter(slot), ItemStackSnapshot.NONE, ItemStackSnapshot.NONE);
                ((IMixinContainer) player.openContainer).getCapturedTransactions().add(slotTransaction);
            }
        }
        CreativeInventoryEvent.Click event = SpongeEventFactory.createCreativeInventoryEventClick(cause, cursorTransaction,
                (org.spongepowered.api.item.inventory.Container) player.openContainer,
                ((IMixinContainer) player.openContainer).getCapturedTransactions());
        SpongeImpl.postEvent(event);
        return event;
    }
>>>>>>> bd128c44

    // For animation packet
    public static int lastAnimationPacketTick = 0;
    public static int lastSecondaryPacketTick = 0;
    public static int lastPrimaryPacketTick = 0;
    public static EntityPlayerMP lastAnimationPlayer = null;

    @SuppressWarnings("unchecked")
    @Nullable
    public static CollideEntityEvent callCollideEntityEvent(net.minecraft.world.World world, @Nullable net.minecraft.entity.Entity sourceEntity,
            List<net.minecraft.entity.Entity> entities) {
        final Cause cause;
        if (sourceEntity != null) {
            cause = Cause.of(NamedCause.source(sourceEntity));
        } else {
            IMixinWorldServer spongeWorld = (IMixinWorldServer) world;
            CauseTracker causeTracker = spongeWorld.getCauseTracker();
            PhaseContext context = causeTracker.getStack().peekContext();

            final Optional<BlockSnapshot> currentTickingBlock = context.firstNamed(NamedCause.SOURCE, BlockSnapshot.class);
            final Optional<TileEntity> currentTickingTileEntity = context.firstNamed(NamedCause.SOURCE, TileEntity.class);
            final Optional<Entity> currentTickingEntity = context.firstNamed(NamedCause.SOURCE, Entity.class);
            if (currentTickingBlock.isPresent()) {
                cause = Cause.of(NamedCause.source(currentTickingBlock.get()));
            } else if (currentTickingTileEntity.isPresent()) {
                cause = Cause.of(NamedCause.source(currentTickingTileEntity.get()));
            } else if (currentTickingEntity.isPresent()) {
                cause = Cause.of(NamedCause.source(currentTickingEntity.get()));
            } else {
                cause = null;
            }

            if (cause == null) {
                return null;
            }
        }

        List<Entity> spEntities = (List<Entity>) (List<?>) entities;
        CollideEntityEvent event = SpongeEventFactory.createCollideEntityEvent(cause, spEntities, (World) world);
        SpongeImpl.postEvent(event);
        return event;
    }

    @SuppressWarnings("rawtypes")
    public static NotifyNeighborBlockEvent callNotifyNeighborEvent(World world, BlockPos pos, EnumSet notifiedSides) {
        final CauseTracker causeTracker = ((IMixinWorldServer) world).getCauseTracker();
        final PhaseData peek = causeTracker.getStack().peek();
        final PhaseContext context = peek.getContext();
        final BlockSnapshot snapshot = world.createSnapshot(pos.getX(), pos.getY(), pos.getZ());
        final Map<Direction, BlockState> neighbors = new HashMap<>();

        for (Object obj : notifiedSides) {
            EnumFacing notifiedSide = (EnumFacing) obj;
            BlockPos offset = pos.offset(notifiedSide);
            if (!causeTracker.getMinecraftWorld().isBlockLoaded(offset)) {
                continue;
            }
            Direction direction = DirectionFacingProvider.getInstance().getKey(notifiedSide).get();
            Location<World> location = new Location<>(world, VecHelper.toVector3i(offset));
            if (location.getBlockY() >= 0 && location.getBlockY() <= 255) {
                neighbors.put(direction, location.getBlock());
            }
        }

        ImmutableMap<Direction, BlockState> originalNeighbors = ImmutableMap.copyOf(neighbors);
        // Determine cause
        final Cause.Builder builder = Cause.source(snapshot);
        final IMixinChunk mixinChunk = (IMixinChunk) causeTracker.getMinecraftWorld().getChunkFromBlockCoords(pos);

        peek.getState().getPhase().populateCauseForNotifyNeighborEvent(peek.getState(), context, builder, causeTracker, mixinChunk, pos);

        NotifyNeighborBlockEvent event = SpongeEventFactory.createNotifyNeighborBlockEvent(builder.build(), originalNeighbors, neighbors);
        SpongeCommonEventFactory.processingInternalForgeEvent = true;
        SpongeImpl.postEvent(event);
        SpongeCommonEventFactory.processingInternalForgeEvent = false;
        return event;
    }

    public static InteractBlockEvent.Secondary callInteractBlockEventSecondary(Cause cause, Optional<Vector3d> interactionPoint, BlockSnapshot targetBlock, Direction targetSide, EnumHand hand) {
        return callInteractBlockEventSecondary(cause, Tristate.UNDEFINED, Tristate.UNDEFINED, Tristate.UNDEFINED, Tristate.UNDEFINED, interactionPoint, targetBlock, targetSide, hand);
    }

    public static InteractBlockEvent.Secondary callInteractBlockEventSecondary(Cause cause, Tristate originalUseBlockResult, Tristate useBlockResult, Tristate originalUseItemResult, Tristate useItemResult, Optional<Vector3d> interactionPoint, BlockSnapshot targetBlock, Direction targetSide, EnumHand hand) {
        InteractBlockEvent.Secondary event;
        if (hand == EnumHand.MAIN_HAND) {
            event = SpongeEventFactory.createInteractBlockEventSecondaryMainHand(cause, originalUseBlockResult, useBlockResult, originalUseItemResult, useItemResult, interactionPoint, targetBlock, targetSide);
        } else {
            event = SpongeEventFactory.createInteractBlockEventSecondaryOffHand(cause, originalUseBlockResult, useBlockResult, originalUseItemResult, useItemResult, interactionPoint, targetBlock, targetSide);
        }
        SpongeImpl.postEvent(event);
        return event;
    }

    public static boolean callDestructEntityEventDeath(EntityLivingBase entity, DamageSource source) {
        final MessageEvent.MessageFormatter formatter = new MessageEvent.MessageFormatter();
        MessageChannel originalChannel;
        MessageChannel channel;
        Text originalMessage;
        Optional<User> sourceCreator = Optional.empty();
        boolean messageCancelled = false;

        if (entity instanceof EntityPlayerMP) {
            Player player = (Player) entity;
            originalChannel = player.getMessageChannel();
            channel = player.getMessageChannel();
        } else {
            originalChannel = MessageChannel.TO_NONE;
            channel = MessageChannel.TO_NONE;
        }
        if (source instanceof EntityDamageSource) {
            EntityDamageSource damageSource = (EntityDamageSource) source;
            IMixinEntity spongeEntity = (IMixinEntity) damageSource.getSourceOfDamage();
            if (spongeEntity != null) {
                sourceCreator = spongeEntity.getTrackedPlayer(NbtDataUtil.SPONGE_ENTITY_CREATOR);
            }
        }

        originalMessage = SpongeTexts.toText(entity.getCombatTracker().getDeathMessage());
        formatter.getBody().add(new MessageEvent.DefaultBodyApplier(originalMessage));
        List<NamedCause> causes = new ArrayList<>();
        causes.add(NamedCause.of("Attacker", source));
        if (sourceCreator.isPresent()) {
            causes.add(NamedCause.owner(sourceCreator.get()));
        }

        Cause cause = Cause.of(causes);
        DestructEntityEvent.Death event = SpongeEventFactory.createDestructEntityEventDeath(cause, originalChannel, Optional.of(channel), formatter, (Living) entity, messageCancelled);
        SpongeImpl.postEvent(event);
        Text message = event.getMessage();
        if (!event.isMessageCancelled() && !message.isEmpty()) {
            event.getChannel().ifPresent(eventChannel -> eventChannel.send(entity, event.getMessage()));
        }
        return true;
    }

    @SuppressWarnings("unchecked")
    public static DropItemEvent.Destruct callDropItemEventDestruct(net.minecraft.entity.Entity entity, DamageSource source, List<EntityItem> itemDrops) {
        Optional<User> sourceCreator = Optional.empty();

        if (source instanceof EntityDamageSource) {
            EntityDamageSource damageSource = (EntityDamageSource) source;
            IMixinEntity spongeEntity = (IMixinEntity) damageSource.getSourceOfDamage();
            if (spongeEntity != null) {
                sourceCreator = spongeEntity.getTrackedPlayer(NbtDataUtil.SPONGE_ENTITY_CREATOR);
            }
        }

        List<NamedCause> causes = new ArrayList<>();
        causes.add(NamedCause.source(EntitySpawnCause.builder()
                .entity((Entity) entity)
                .type(SpawnTypes.DROPPED_ITEM)
                .build()));
        causes.add(NamedCause.of("Attacker", source));
        causes.add(NamedCause.of("Victim", entity));
        if (sourceCreator.isPresent()) {
            causes.add(NamedCause.owner(sourceCreator.get()));
        }
        DropItemEvent.Destruct event = SpongeEventFactory.createDropItemEventDestruct(Cause.of(causes), (List<org.spongepowered.api.entity.Entity>)(List<?>) itemDrops, (World) entity.worldObj);
        SpongeImpl.postEvent(event);
        return event;
    }

    @SuppressWarnings("unchecked")
    public static DropItemEvent.Dispense callDropItemEventDispenseSingle(net.minecraft.entity.Entity entity, EntityItem droppedItem) {
        List<EntityItem> droppedItems = new ArrayList<>();
        droppedItems.add(droppedItem);

        SpawnCause spawnCause = EntitySpawnCause.builder()
                .entity((Entity) entity)
                .type(SpawnTypes.DROPPED_ITEM)
                .build();
        DropItemEvent.Dispense event = SpongeEventFactory.createDropItemEventDispense(Cause.of(NamedCause.source(spawnCause)), (List<org.spongepowered.api.entity.Entity>)(List<?>) droppedItems, (World) entity.worldObj);
        SpongeImpl.postEvent(event);
        return event;
    }

    public static boolean handleCollideBlockEvent(Block block, net.minecraft.world.World world, BlockPos pos, IBlockState state, net.minecraft.entity.Entity entity, Direction direction) {
        final WorldServer worldServer = (WorldServer) world;
        final IMixinWorldServer mixinWorldServer = (IMixinWorldServer) worldServer;
        final CauseTracker causeTracker = mixinWorldServer.getCauseTracker();
        final Cause.Builder builder = Cause.source(entity);
        builder.named(NamedCause.of(NamedCause.PHYSICAL, entity));

        if (!(entity instanceof EntityPlayer)) {
            IMixinEntity spongeEntity = (IMixinEntity) entity;
            Optional<User> user = spongeEntity.getTrackedPlayer(NbtDataUtil.SPONGE_ENTITY_CREATOR);
            if (user.isPresent()) {
                builder.named(NamedCause.owner(user.get()));
            }
        }

        // TODO: Add target side support
        CollideBlockEvent event = SpongeEventFactory.createCollideBlockEvent(builder.build(), (BlockState) state,
                new Location<>((World) world, VecHelper.toVector3d(pos)), direction);
        boolean cancelled = SpongeImpl.postEvent(event);
        if (!cancelled) {
            IMixinEntity spongeEntity = (IMixinEntity) entity;
            if (!pos.equals(spongeEntity.getLastCollidedBlockPos())) {
                final PhaseData peek = causeTracker.getStack().peek();
                final Optional<User> notifier = peek.getContext().firstNamed(NamedCause.NOTIFIER, User.class);
                if (notifier.isPresent()) {
                    IMixinChunk spongeChunk = (IMixinChunk) world.getChunkFromBlockCoords(pos);
                    spongeChunk.addTrackedBlockPosition(block, pos, notifier.get(), PlayerTracker.Type.NOTIFIER);
                }
            }
        }

        return cancelled;
    }

    public static boolean handleCollideImpactEvent(net.minecraft.entity.Entity projectile, @Nullable ProjectileSource projectileSource,
            RayTraceResult movingObjectPosition) {
        final WorldServer worldServer = (WorldServer) projectile.worldObj;
        final IMixinWorldServer mixinWorldServer = (IMixinWorldServer) worldServer;
        final CauseTracker causeTracker = mixinWorldServer.getCauseTracker();
        RayTraceResult.Type movingObjectType = movingObjectPosition.typeOfHit;
        final Cause.Builder builder = Cause.source(projectile).named("ProjectileSource", projectileSource == null
                                                                                         ? ProjectileSource.UNKNOWN
                                                                                         : projectileSource);
        final Optional<User> notifier = causeTracker.getStack().peek()
                .getContext()
                .firstNamed(NamedCause.NOTIFIER, User.class);
        notifier.ifPresent(user -> builder.named(NamedCause.OWNER, user));

        Location<World> impactPoint = new Location<>((World) projectile.worldObj, VecHelper.toVector3d(movingObjectPosition.hitVec));
        boolean cancelled = false;

        if (movingObjectType == RayTraceResult.Type.BLOCK) {
            BlockSnapshot targetBlock = ((World) projectile.worldObj).createSnapshot(VecHelper.toVector3i(movingObjectPosition.getBlockPos()));
            Direction side = Direction.NONE;
            if (movingObjectPosition.sideHit != null) {
                side = DirectionFacingProvider.getInstance().getKey(movingObjectPosition.sideHit).get();
            }

            CollideBlockEvent.Impact event = SpongeEventFactory.createCollideBlockEventImpact(builder.build(), impactPoint, targetBlock.getState(),
                    targetBlock.getLocation().get(), side);
            cancelled = SpongeImpl.postEvent(event);
            // Track impact block if event is not cancelled
            if (!cancelled && notifier.isPresent()) {
                BlockPos targetPos = VecHelper.toBlockPos(impactPoint.getBlockPosition());
                IMixinChunk spongeChunk = (IMixinChunk) projectile.worldObj.getChunkFromBlockCoords(targetPos);
                spongeChunk.addTrackedBlockPosition((Block) targetBlock.getState().getType(), targetPos, notifier.get(), PlayerTracker.Type.NOTIFIER);
            }
        } else if (movingObjectPosition.entityHit != null) { // entity
            ArrayList<Entity> entityList = new ArrayList<>();
            entityList.add((Entity) movingObjectPosition.entityHit);
            CollideEntityEvent.Impact event = SpongeEventFactory.createCollideEntityEventImpact(builder.build(), entityList, impactPoint,
                    (World) projectile.worldObj);
            return SpongeImpl.postEvent(event);
        }

        return cancelled;
    }

    public static MoveEntityEvent.Teleport handleDisplaceEntityTeleportEvent(net.minecraft.entity.Entity entityIn, Location<World> location) {
        Transform<World> fromTransform = ((IMixinEntity) entityIn).getTransform();
        Transform<World> toTransform = fromTransform.setLocation(location).setRotation(new Vector3d(entityIn.rotationPitch, entityIn.rotationYaw, 0));
        return handleDisplaceEntityTeleportEvent(entityIn, fromTransform, toTransform, false);
    }

    public static MoveEntityEvent.Teleport handleDisplaceEntityTeleportEvent(net.minecraft.entity.Entity entityIn, double posX, double posY, double posZ, float yaw, float pitch) {
        Transform<World> fromTransform = ((IMixinEntity) entityIn).getTransform();
        Transform<World> toTransform = fromTransform.setPosition(new Vector3d(posX, posY, posZ)).setRotation(new Vector3d(pitch, yaw, 0));
        return handleDisplaceEntityTeleportEvent(entityIn, fromTransform, toTransform, false);
    }

    public static MoveEntityEvent.Teleport handleDisplaceEntityTeleportEvent(net.minecraft.entity.Entity entityIn, Transform<World> fromTransform, Transform<World> toTransform, boolean apiCall) {

        // Use origin world to get correct cause
        IMixinWorldServer spongeWorld = (IMixinWorldServer) fromTransform.getExtent();
        final CauseTracker causeTracker = spongeWorld.getCauseTracker();
        final PhaseData peek = causeTracker.getStack().peek();
        final IPhaseState state = peek.getState();
        final PhaseContext context = peek.getContext();

        final Cause teleportCause = state.getPhase().generateTeleportCause(state, context);

        MoveEntityEvent.Teleport event = SpongeEventFactory.createMoveEntityEventTeleport(teleportCause, fromTransform, toTransform, (Entity) entityIn);
        SpongeImpl.postEvent(event);
        return event;
    }

    @Nullable
    public static MoveEntityEvent.Teleport.Portal handleDisplaceEntityPortalEvent(net.minecraft.entity.Entity entityIn, int targetDimensionId, @Nullable Teleporter teleporter) {
        SpongeImplHooks.registerPortalAgentType(teleporter);
        final MinecraftServer mcServer = SpongeImpl.getServer();
        final IMixinPlayerList mixinPlayerList = (IMixinPlayerList) mcServer.getPlayerList();
        final IMixinEntity mixinEntity = (IMixinEntity) entityIn;
        final Transform<World> fromTransform = mixinEntity.getTransform();
        final int fromDimensionId = entityIn.dimension;
        final WorldServer fromWorld = ((WorldServer) entityIn.worldObj);
        final IMixinWorldServer fromMixinWorld = (IMixinWorldServer) fromWorld;
        // handle the end
        if (targetDimensionId == 1 && fromWorld.provider instanceof WorldProviderEnd) {
            targetDimensionId = 0;
        }
        WorldServer toWorld = mcServer.worldServerForDimension(targetDimensionId);
        final IMixinWorldServer toMixinWorld = (IMixinWorldServer) toWorld;
        if (teleporter == null) {
            teleporter = toWorld.getDefaultTeleporter();
        }
        final SpongeConfig<?> activeConfig = fromMixinWorld.getActiveConfig();
        String worldName = "";
        String teleporterClassName = teleporter.getClass().getName();

        // check for new destination in config
        if (teleporterClassName.equals("net.minecraft.world.Teleporter")) {
            if (toWorld.provider instanceof WorldProviderHell) {
                worldName = activeConfig.getConfig().getWorld().getPortalAgents().get("minecraft:default_nether");
            } else if (toWorld.provider instanceof WorldProviderEnd) {
                worldName = activeConfig.getConfig().getWorld().getPortalAgents().get("minecraft:default_the_end");
            }
        } else { // custom
            worldName = activeConfig.getConfig().getWorld().getPortalAgents().get("minecraft:" + teleporter.getClass().getSimpleName());
        }

        if (worldName != null && !worldName.equals("")) {
            for (WorldProperties worldProperties : Sponge.getServer().getAllWorldProperties()) {
                if (worldProperties.getWorldName().equalsIgnoreCase(worldName)) {
                    Optional<World> spongeWorld = Sponge.getServer().loadWorld(worldProperties);
                    if (spongeWorld.isPresent()) {
                        toWorld = (WorldServer) spongeWorld.get();
                        teleporter = toWorld.getDefaultTeleporter();
                        ((IMixinTeleporter) teleporter).setPortalType(targetDimensionId);
                    }
                }
            }
        }

        EntityUtil.adjustEntityPostionForTeleport(mixinPlayerList, entityIn, fromWorld, toWorld);
        if (entityIn instanceof EntityPlayerMP) {
            // disable packets from being sent to clients to avoid syncing issues, this is re-enabled before the event
            ((IMixinNetHandlerPlayServer) ((EntityPlayerMP) entityIn).connection).setAllowClientLocationUpdate(false);
        }

        final PhaseContext context = PhaseContext.start();
        context.add(NamedCause.source(mixinEntity))
                .add(NamedCause.of(InternalNamedCauses.Teleporting.FROM_WORLD, fromWorld))
                .add(NamedCause.of(InternalNamedCauses.Teleporting.TARGET_WORLD, toWorld))
                .add(NamedCause.of(InternalNamedCauses.Teleporting.TARGET_TELEPORTER, teleporter))
                .add(NamedCause.of(InternalNamedCauses.Teleporting.FROM_TRANSFORM, fromTransform))
                .addBlockCaptures()
                .addEntityCaptures();
        final Cause teleportCause = Cause.of(NamedCause.source(PortalTeleportCause.builder()
                        .agent((PortalAgent) teleporter)
                        .type(TeleportTypes.PORTAL)
                        .build()
                )
        );
        context.complete();
        fromMixinWorld.getCauseTracker().switchToPhase(EntityPhase.State.LEAVING_DIMENSION, context);

        final CauseTracker toCauseTracker = toMixinWorld.getCauseTracker();
        toCauseTracker.switchToPhase(EntityPhase.State.CHANGING_TO_DIMENSION, context);

        if (entityIn.isEntityAlive() && !(fromWorld.provider instanceof WorldProviderEnd)) {
            fromWorld.theProfiler.startSection("placing");
            // need to use placeInPortal to support mods
            teleporter.placeInPortal(entityIn, entityIn.rotationYaw);
            fromWorld.theProfiler.endSection();
        }

        // Complete phases, just because we need to. The phases don't actually do anything, because the processing resides here.
        toCauseTracker.completePhase();
        fromMixinWorld.getCauseTracker().completePhase();
        // Grab the exit location of entity after being placed into portal
        final Transform<World> portalExitTransform = mixinEntity.getTransform().setExtent((World) toWorld);
        final MoveEntityEvent.Teleport.Portal event = SpongeEventFactory.createMoveEntityEventTeleportPortal(teleportCause, fromTransform, portalExitTransform, (PortalAgent) teleporter, mixinEntity, true);

        SpongeImpl.postEvent(event);
        if (entityIn instanceof EntityPlayerMP) {
            ((IMixinNetHandlerPlayServer) ((EntityPlayerMP) entityIn).connection).setAllowClientLocationUpdate(true);
        }
        final Vector3i chunkPosition = mixinEntity.getLocation().getChunkPosition();
        final IMixinTeleporter toMixinTeleporter = (IMixinTeleporter) teleporter;

        if (event.isCancelled()) {
            // update cache
            ((IMixinTeleporter) teleporter).removePortalPositionFromCache(ChunkPos.chunkXZ2Int(chunkPosition.getX(), chunkPosition.getZ()));
            mixinEntity.setLocationAndAngles(fromTransform);
            return event;
        }

        final Transform<World> toTransform = event.getToTransform();
        final List<BlockSnapshot> capturedBlocks = context.getCapturedBlocks();

        if (!portalExitTransform.equals(toTransform)) {
            // if plugin set to same world, just set the transform
            if (fromWorld == toTransform.getExtent()) {
                // force cancel so we know to skip remaining logic
                event.setCancelled(true);
                // update cache
                toMixinTeleporter.removePortalPositionFromCache(ChunkPos.chunkXZ2Int(chunkPosition.getX(), chunkPosition.getZ()));
                mixinEntity.setLocationAndAngles(toTransform);
                if (entityIn instanceof EntityPlayerMP) {
                    EntityPlayerMP player = (EntityPlayerMP) entityIn;
                    // close any open inventory
                    player.closeScreen();
                    // notify client
                    player.connection.setPlayerLocation(player.posX, player.posY, player.posZ, player.rotationYaw, player.rotationPitch);
                }
                return event;
            }
        } else {
            if (toWorld.provider instanceof WorldProviderEnd) {
                BlockPos blockpos = entityIn.worldObj.getTopSolidOrLiquidBlock(toWorld.getSpawnPoint());
                entityIn.moveToBlockPosAndAngles(blockpos, entityIn.rotationYaw, entityIn.rotationPitch);
            }
        }

        // Attempt to create the portal
        if (event.isCancelled()) {
            return null;
        }

        if (!capturedBlocks.isEmpty()
            && !GeneralFunctions.processBlockCaptures(capturedBlocks, toCauseTracker, EntityPhase.State.CHANGING_TO_DIMENSION, context)) {
            toMixinTeleporter.removePortalPositionFromCache(ChunkPos.chunkXZ2Int(chunkPosition.getX(), chunkPosition.getZ()));
        }

        if (!event.getKeepsVelocity()) {
            entityIn.motionX = 0;
            entityIn.motionY = 0;
            entityIn.motionZ = 0;
        }
        return event;
    }


    public static void checkSpawnEvent(Entity entity, Cause cause) {
        checkArgument(cause.root() instanceof SpawnCause, "The cause does not have a SpawnCause! It has instead: {}", cause.root().toString());
        checkArgument(cause.containsNamed(NamedCause.SOURCE), "The cause does not have a \"Source\" named object!");
        checkArgument(cause.get(NamedCause.SOURCE, SpawnCause.class).isPresent(), "The SpawnCause is not the \"Source\" of the cause!");

    }


    public static CreativeInventoryEvent.Click callCreativeClickInventoryEvent(EntityPlayerMP player, CPacketCreativeInventoryAction packetIn) {
        Cause cause = Cause.of(NamedCause.owner(player));
        // Creative doesn't inform server of cursor status
        Transaction<ItemStackSnapshot> cursorTransaction = new Transaction<>(ItemStackSnapshot.NONE, ItemStackSnapshot.NONE);
        if (((IMixinContainer) player.openContainer).getCapturedTransactions().size() == 0 && packetIn.getSlotId() >= 0
            && packetIn.getSlotId() < player.openContainer.inventorySlots.size()) {
            Slot slot = player.openContainer.getSlot(packetIn.getSlotId());
            if (slot != null) {
                SlotTransaction slotTransaction =
                        new SlotTransaction(new SlotAdapter(slot), ItemStackSnapshot.NONE, ItemStackSnapshot.NONE);
                ((IMixinContainer) player.openContainer).getCapturedTransactions().add(slotTransaction);
            }
        }
        CreativeInventoryEvent.Click event = SpongeEventFactory.createCreativeInventoryEventClick(cause, cursorTransaction,
                (org.spongepowered.api.item.inventory.Container) player.openContainer,
                ((IMixinContainer) player.openContainer).getCapturedTransactions());
        SpongeImpl.postEvent(event);
        return event;
    }

    public static CreativeInventoryEvent.Drop callCreativeDropInventoryEvent(EntityPlayerMP player, ItemStack itemstack, CPacketCreativeInventoryAction packetIn) {
        // Creative doesn't inform server of cursor status
        Transaction<ItemStackSnapshot> cursorTransaction = new Transaction<>(ItemStackSnapshot.NONE, ItemStackSnapshot.NONE);

        EntityItem entityitem;
        if (itemstack == null) {
            // create dummy item
            entityitem = new EntityItem(player.worldObj, player.posX, player.posY, player.posZ, (net.minecraft.item.ItemStack) ItemStackSnapshot.NONE.createStack());
        } else {
            entityitem = player.dropItem(itemstack, true);
        }

        List<Entity> entityList = new ArrayList<>();
        entityList.add((Entity) entityitem);

        SpawnCause spawnCause = EntitySpawnCause.builder()
                .entity((Entity) player)
                .type(SpawnTypes.DROPPED_ITEM)
                .build();
        final Cause cause = Cause.source(spawnCause).owner(player).build();
        CreativeInventoryEvent.Drop event = SpongeEventFactory.createCreativeInventoryEventDrop(cause, cursorTransaction, entityList,
                ContainerUtil.fromNative(player.openContainer), (World) player.worldObj,
                ContainerUtil.toMixin(player.openContainer).getCapturedTransactions());
        SpongeImpl.postEvent(event);
        return event;
    }
}<|MERGE_RESOLUTION|>--- conflicted
+++ resolved
@@ -28,6 +28,7 @@
 
 import com.flowpowered.math.vector.Vector3d;
 import com.flowpowered.math.vector.Vector3i;
+import com.google.common.collect.ImmutableList;
 import com.google.common.collect.ImmutableMap;
 import net.minecraft.block.Block;
 import net.minecraft.block.state.IBlockState;
@@ -35,12 +36,8 @@
 import net.minecraft.entity.item.EntityItem;
 import net.minecraft.entity.player.EntityPlayer;
 import net.minecraft.entity.player.EntityPlayerMP;
-<<<<<<< HEAD
-=======
 import net.minecraft.entity.player.InventoryPlayer;
-import net.minecraft.entity.projectile.EntityThrowable;
-import net.minecraft.init.Items;
->>>>>>> bd128c44
+import net.minecraft.inventory.Container;
 import net.minecraft.inventory.Slot;
 import net.minecraft.item.ItemStack;
 import net.minecraft.network.play.client.CPacketCreativeInventoryAction;
@@ -81,9 +78,11 @@
 import org.spongepowered.api.event.entity.CollideEntityEvent;
 import org.spongepowered.api.event.entity.DestructEntityEvent;
 import org.spongepowered.api.event.entity.MoveEntityEvent;
+import org.spongepowered.api.event.item.inventory.ChangeInventoryEvent;
 import org.spongepowered.api.event.item.inventory.CreativeInventoryEvent;
 import org.spongepowered.api.event.item.inventory.DropItemEvent;
 import org.spongepowered.api.event.message.MessageEvent;
+import org.spongepowered.api.item.inventory.Inventory;
 import org.spongepowered.api.item.inventory.ItemStackSnapshot;
 import org.spongepowered.api.item.inventory.transaction.SlotTransaction;
 import org.spongepowered.api.text.Text;
@@ -110,18 +109,11 @@
 import org.spongepowered.common.interfaces.IMixinContainer;
 import org.spongepowered.common.interfaces.IMixinPlayerList;
 import org.spongepowered.common.interfaces.entity.IMixinEntity;
-<<<<<<< HEAD
+import org.spongepowered.common.interfaces.entity.player.IMixinInventoryPlayer;
 import org.spongepowered.common.interfaces.network.IMixinNetHandlerPlayServer;
 import org.spongepowered.common.interfaces.world.IMixinTeleporter;
 import org.spongepowered.common.interfaces.world.IMixinWorldServer;
-=======
-import org.spongepowered.common.interfaces.entity.player.IMixinEntityPlayerMP;
-import org.spongepowered.common.interfaces.entity.player.IMixinInventoryPlayer;
-import org.spongepowered.common.interfaces.network.IMixinNetHandlerPlayServer;
-import org.spongepowered.common.interfaces.world.IMixinTeleporter;
-import org.spongepowered.common.interfaces.world.IMixinWorld;
 import org.spongepowered.common.item.inventory.SpongeItemStackSnapshot;
->>>>>>> bd128c44
 import org.spongepowered.common.item.inventory.adapter.impl.slots.SlotAdapter;
 import org.spongepowered.common.item.inventory.util.ContainerUtil;
 import org.spongepowered.common.registry.provider.DirectionFacingProvider;
@@ -140,69 +132,15 @@
 
 public class SpongeCommonEventFactory {
 
-<<<<<<< HEAD
     public static boolean processingInternalForgeEvent = false;
     // Set before firing an internal Forge BlockBreak event to handle extended blockstate
     public static boolean convertingMapFormat = false;
-=======
-    // Inventory static fields
-    public final static int BUTTON_PRIMARY = 0;
-    public final static int BUTTON_SECONDARY = 1;
-    public final static int BUTTON_MIDDLE = 2;
-    public final static int CLICK_DRAG_LEFT = 2;
-    public final static int CLICK_DRAG_RIGHT = 6;
-    public final static int CLICK_OUTSIDE = -999;
-    public final static int CLICK_OUTSIDE_CREATIVE = -1;
-
-    public final static int MODE_CLICK = 0;
-    public final static int MODE_SHIFT_CLICK = 1;
-    public final static int MODE_HOTBAR = 2;
-    public final static int MODE_PICKBLOCK = 3;
-    public final static int MODE_DROP = 4;
-    public final static int MODE_DRAG = 5;
-    public final static int MODE_DOUBLE_CLICK = 6;
-
-    public final static int DRAG_MODE_SPLIT_ITEMS = 0;
-    public final static int DRAG_MODE_ONE_ITEM = 1;
-    public final static int DRAG_STATUS_STARTED = 0;
-    public final static int DRAG_STATUS_ADD_SLOT = 1;
-    public final static int DRAG_STATUS_STOPPED = 2;
-
-    // Create Sponge Events
-
-    public static ChangeInventoryEvent.Held callChangeInventoryHeldEvent(EntityPlayerMP player,
-                                                                         C09PacketHeldItemChange packetIn) {
-        Slot sourceSlot = player.inventoryContainer.getSlot(player.inventory.currentItem + player.inventory.mainInventory.length);
-        Slot targetSlot = player.inventoryContainer.getSlot(packetIn.getSlotId() + player.inventory.mainInventory.length);
-        if (sourceSlot == null || targetSlot == null) {
-            return null; // should never happen but just in case it does
-        }
-
-        ItemStackSnapshot sourceSnapshot =
-                sourceSlot.getStack() != null ? ((org.spongepowered.api.item.inventory.ItemStack) sourceSlot.getStack()).createSnapshot()
-                        : ItemStackSnapshot.NONE;
-        ItemStackSnapshot targetSnapshot = targetSlot.getStack() != null
-                ? ((org.spongepowered.api.item.inventory.ItemStack) targetSlot.getStack()).createSnapshot() : ItemStackSnapshot.NONE;
-        SlotTransaction sourceTransaction =
-                new SlotTransaction(new SlotAdapter(sourceSlot), sourceSnapshot, sourceSnapshot);
-        SlotTransaction targetTransaction =
-                new SlotTransaction(new SlotAdapter(targetSlot), targetSnapshot, targetSnapshot);
-        ImmutableList<SlotTransaction> transactions =
-                new ImmutableList.Builder<SlotTransaction>().add(sourceTransaction).add(targetTransaction).build();
-        ChangeInventoryEvent.Held event =
-                SpongeEventFactory.createChangeInventoryEventHeld(Cause.of(NamedCause.source(player)),
-                        (Inventory) player.inventoryContainer, transactions);
-        SpongeImpl.postEvent(event);
-
-        if (event.isCancelled()) {
-            player.playerNetServerHandler.sendPacket(new S09PacketHeldItemChange(player.inventory.currentItem));
-        } else {
-            handleCustomSlot(player, event.getTransactions());
-            player.inventory.currentItem = packetIn.getSlotId();
-            player.markPlayerActive();
-        }
-        return event;
-    }
+
+    // For animation packet
+    public static int lastAnimationPacketTick = 0;
+    public static int lastSecondaryPacketTick = 0;
+    public static int lastPrimaryPacketTick = 0;
+    public static EntityPlayerMP lastAnimationPlayer = null;
 
     public static boolean callPlayerChangeInventoryPickupEvent(EntityPlayer player, ItemStack itemToPickup, int pickupDelay, UUID creator) {
         int slotId = ((IMixinInventoryPlayer) player.inventory).getFirstAvailableSlot(itemToPickup);
@@ -218,7 +156,7 @@
         if (pickupDelay <= 0 && slot != null) {
             ItemStackSnapshot sourceSnapshot =
                     slot.getStack() != null ? ((org.spongepowered.api.item.inventory.ItemStack) slot.getStack()).createSnapshot()
-                            : ItemStackSnapshot.NONE;
+                                            : ItemStackSnapshot.NONE;
             ItemStackSnapshot targetSnapshot = null;
             if (sourceSnapshot != ItemStackSnapshot.NONE) {
                 // combined slot
@@ -233,7 +171,8 @@
                     new SlotTransaction(new SlotAdapter(slot), sourceSnapshot, targetSnapshot);
             ImmutableList<SlotTransaction> transactions =
                     new ImmutableList.Builder<SlotTransaction>().add(slotTransaction).build();
-            ChangeInventoryEvent.Pickup event = SpongeEventFactory.createChangeInventoryEventPickup(Cause.of(NamedCause.source(player)), (Inventory) player.inventoryContainer, transactions);
+            ChangeInventoryEvent.Pickup event = SpongeEventFactory.createChangeInventoryEventPickup(Cause.of(NamedCause.source(player)),
+                    (Inventory) player.inventoryContainer, transactions);
             if (SpongeImpl.postEvent(event)) {
                 return false;
             }
@@ -241,74 +180,6 @@
 
         return true;
     }
-
-    public static boolean callInteractInventoryOpenEvent(Cause cause, EntityPlayerMP player) {
-        ItemStackSnapshot newCursor =
-                player.inventory.getItemStack() == null ? ItemStackSnapshot.NONE
-                        : ((org.spongepowered.api.item.inventory.ItemStack) player.inventory.getItemStack()).createSnapshot();
-        Transaction<ItemStackSnapshot> cursorTransaction = new Transaction<>(ItemStackSnapshot.NONE, newCursor);
-        InteractInventoryEvent.Open event =
-                SpongeEventFactory.createInteractInventoryEventOpen(cause, cursorTransaction,
-                        (org.spongepowered.api.item.inventory.Container) player.openContainer);
-        SpongeImpl.postEvent(event);
-        if (event.isCancelled()) {
-            player.closeScreen();
-            return false;
-        } else {
-            // Custom cursor
-            if (event.getCursorTransaction().getCustom().isPresent()) {
-                handleCustomCursor(player, event.getCursorTransaction().getFinal());
-            }
-            return true;
-        }
-    }
-
-    public static boolean callInteractInventoryCloseEvent(Cause cause, EntityPlayerMP player) {
-        ItemStackSnapshot currentCursor = (player.inventory.getItemStack() == null ? ItemStackSnapshot.NONE
-                : ((org.spongepowered.api.item.inventory.ItemStack) player.inventory
-                        .getItemStack()).createSnapshot());
-        Transaction<ItemStackSnapshot> cursorTransaction = new Transaction<>(currentCursor, ItemStackSnapshot.NONE);
-        InteractInventoryEvent.Close event =
-                SpongeEventFactory.createInteractInventoryEventClose(cause, cursorTransaction,
-                        (org.spongepowered.api.item.inventory.Container) player.openContainer);
-        SpongeImpl.postEvent(event);
-        if (event.isCancelled()) {
-            return false;
-        } else {
-            // Custom cursor
-            if (event.getCursorTransaction().getCustom().isPresent()) {
-                handleCustomCursor(player, event.getCursorTransaction().getFinal());
-            }
-            return true;
-        }
-    }
-
-    public static CreativeInventoryEvent.Click callCreativeClickInventoryEvent(EntityPlayerMP player, C10PacketCreativeInventoryAction packetIn) {
-        Cause cause = Cause.of(NamedCause.owner(player));
-        // Creative doesn't inform server of cursor status
-        Transaction<ItemStackSnapshot> cursorTransaction = new Transaction<>(ItemStackSnapshot.NONE, ItemStackSnapshot.NONE);
-        if (((IMixinContainer) player.openContainer).getCapturedTransactions().size() == 0 && packetIn.getSlotId() >= 0
-                && packetIn.getSlotId() < player.openContainer.inventorySlots.size()) {
-            Slot slot = player.openContainer.getSlot(packetIn.getSlotId());
-            if (slot != null) {
-                SlotTransaction slotTransaction =
-                        new SlotTransaction(new SlotAdapter(slot), ItemStackSnapshot.NONE, ItemStackSnapshot.NONE);
-                ((IMixinContainer) player.openContainer).getCapturedTransactions().add(slotTransaction);
-            }
-        }
-        CreativeInventoryEvent.Click event = SpongeEventFactory.createCreativeInventoryEventClick(cause, cursorTransaction,
-                (org.spongepowered.api.item.inventory.Container) player.openContainer,
-                ((IMixinContainer) player.openContainer).getCapturedTransactions());
-        SpongeImpl.postEvent(event);
-        return event;
-    }
->>>>>>> bd128c44
-
-    // For animation packet
-    public static int lastAnimationPacketTick = 0;
-    public static int lastSecondaryPacketTick = 0;
-    public static int lastPrimaryPacketTick = 0;
-    public static EntityPlayerMP lastAnimationPlayer = null;
 
     @SuppressWarnings("unchecked")
     @Nullable
