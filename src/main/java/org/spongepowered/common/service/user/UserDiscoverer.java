--- conflicted
+++ resolved
@@ -30,11 +30,7 @@
 import com.google.common.collect.Sets;
 import com.mojang.authlib.GameProfile;
 import net.minecraft.nbt.CompressedStreamTools;
-<<<<<<< HEAD
 import net.minecraft.server.management.PlayerList;
-=======
-import net.minecraft.server.MinecraftServer;
->>>>>>> fa68f774
 import net.minecraft.server.management.PlayerProfileCache;
 import net.minecraft.server.management.UserListBans;
 import net.minecraft.server.management.UserListEntryBan;
@@ -42,6 +38,7 @@
 import net.minecraft.server.management.UserListWhitelistEntry;
 import net.minecraft.world.WorldServer;
 import net.minecraft.world.storage.SaveHandler;
+import org.spongepowered.api.Sponge;
 import org.spongepowered.api.entity.living.player.User;
 import org.spongepowered.common.SpongeImpl;
 import org.spongepowered.common.entity.player.SpongeUser;
@@ -54,6 +51,7 @@
 import java.util.Collection;
 import java.util.HashSet;
 import java.util.Locale;
+import java.util.Optional;
 import java.util.Set;
 import java.util.UUID;
 import java.util.concurrent.TimeUnit;
@@ -234,20 +232,12 @@
         }
 
         // Note: Uses the overworld's player data
-<<<<<<< HEAD
         SaveHandler saveHandler = (SaveHandler) worldServer.get().getSaveHandler();
         String[] uuids = saveHandler.getAvailablePlayerDat();
         for (String playerUuid : uuids) {
             if (uniqueId.toString().equals(playerUuid)) {
                 return new File(saveHandler.playersDirectory, playerUuid + ".dat");
             }
-=======
-        SaveHandler saveHandler = (SaveHandler) DimensionManager.getWorldFromDimId(0).getSaveHandler();
-
-        File file = new File(saveHandler.playersDirectory, uniqueId.toString() + ".dat");
-        if (file.exists()) {
-            return file;
->>>>>>> fa68f774
         }
         return null;
     }
