--- conflicted
+++ resolved
@@ -139,28 +139,17 @@
         }
 
         // Add all whitelisted users
-<<<<<<< HEAD
         UserListWhitelist whiteList = SpongeImpl.getServer().getPlayerList().getWhitelistedPlayers();
-        for (UserListWhitelistEntry entry : (Collection<UserListWhitelistEntry>) whiteList.getValues().values()) {
-=======
-        UserListWhitelist whiteList = MinecraftServer.getServer().getConfigurationManager().getWhitelistedPlayers();
         for (UserListWhitelistEntry entry : whiteList.getValues().values()) {
->>>>>>> 78eeb278
             profiles.add((org.spongepowered.api.profile.GameProfile) entry.value);
         }
 
         // Add all banned users
-<<<<<<< HEAD
         UserListBans banList = SpongeImpl.getServer().getPlayerList().getBannedPlayers();
         for (UserListEntryBan entry : banList.getValues().values()) {
             if (entry instanceof UserListBansEntry) {
                 profiles.add((org.spongepowered.api.profile.GameProfile) entry.value);
             }
-=======
-        UserListBans banList = MinecraftServer.getServer().getConfigurationManager().getBannedPlayers();
-        for (UserListBansEntry entry : banList.getValues().values()) {
-            profiles.add((org.spongepowered.api.profile.GameProfile) entry.value);
->>>>>>> 78eeb278
         }
         return profiles;
     }
@@ -232,13 +221,8 @@
 
     private static User getFromWhitelist(UUID uniqueId) {
         GameProfile profile = null;
-<<<<<<< HEAD
         UserListWhitelist whiteList = SpongeImpl.getServer().getPlayerList().getWhitelistedPlayers();
         UserListWhitelistEntry whiteListData = (UserListWhitelistEntry) whiteList.getEntry(new GameProfile(uniqueId, ""));
-=======
-        UserListWhitelist whiteList = MinecraftServer.getServer().getConfigurationManager().getWhitelistedPlayers();
-        UserListWhitelistEntry whiteListData = whiteList.getEntry(new GameProfile(uniqueId, ""));
->>>>>>> 78eeb278
         if (whiteListData != null) {
             profile = whiteListData.value;
         }
@@ -250,17 +234,10 @@
 
     private static User getFromBanlist(UUID uniqueId) {
         GameProfile profile = null;
-<<<<<<< HEAD
         UserListBans banList = SpongeImpl.getServer().getPlayerList().getBannedPlayers();
         UserListEntryBan banData = (UserListEntryBan) banList.getEntry(new GameProfile(uniqueId, ""));
         if (banData instanceof UserListBansEntry) {
             profile = (GameProfile) banData.value;
-=======
-        UserListBans banList = MinecraftServer.getServer().getConfigurationManager().getBannedPlayers();
-        UserListBansEntry banData = banList.getEntry(new GameProfile(uniqueId, ""));
-        if (banData != null) {
-            profile = banData.value;
->>>>>>> 78eeb278
         }
         if (profile != null) {
             return create(profile);
