--- conflicted
+++ resolved
@@ -32,7 +32,6 @@
 import net.minecraft.entity.player.EntityPlayerMP;
 import net.minecraft.profiler.Profiler;
 import net.minecraft.server.MinecraftServer;
-<<<<<<< HEAD
 import net.minecraft.server.management.PlayerList;
 import net.minecraft.util.datafix.DataFixer;
 import net.minecraft.util.math.BlockPos;
@@ -43,14 +42,6 @@
 import net.minecraft.world.WorldServer;
 import net.minecraft.world.WorldSettings;
 import net.minecraft.world.WorldType;
-=======
-import net.minecraft.server.management.ServerConfigurationManager;
-import net.minecraft.util.BlockPos;
-import net.minecraft.util.IChatComponent;
-import net.minecraft.util.MathHelper;
-import net.minecraft.world.*;
-import net.minecraft.world.chunk.storage.AnvilSaveHandler;
->>>>>>> d766edd2
 import net.minecraft.world.storage.ISaveHandler;
 import org.apache.logging.log4j.Logger;
 import org.spongepowered.api.Server;
@@ -79,8 +70,6 @@
 import org.spongepowered.api.world.storage.WorldProperties;
 import org.spongepowered.asm.lib.Opcodes;
 import org.spongepowered.asm.mixin.Final;
-import org.spongepowered.asm.mixin.Implements;
-import org.spongepowered.asm.mixin.Interface;
 import org.spongepowered.asm.mixin.Intrinsic;
 import org.spongepowered.asm.mixin.Mixin;
 import org.spongepowered.asm.mixin.Overwrite;
@@ -110,7 +99,6 @@
 import org.spongepowered.common.util.StaticMixinHelper;
 import org.spongepowered.common.world.WorldManager;
 import org.spongepowered.common.world.storage.SpongeChunkLayout;
-import org.spongepowered.common.world.storage.WorldServerMultiAdapterWorldInfo;
 
 import java.io.IOException;
 import java.net.InetSocketAddress;
@@ -124,7 +112,6 @@
 import java.util.concurrent.CompletableFuture;
 
 @Mixin(MinecraftServer.class)
-@Implements(@Interface(iface = Server.class, prefix = "server$"))
 public abstract class MixinMinecraftServer implements Server, ConsoleSource, IMixinSubject, IMixinCommandSource, IMixinCommandSender,
         IMixinMinecraftServer {
 
@@ -154,12 +141,9 @@
     @Shadow protected abstract void convertMapIfNeeded(String worldNameIn);
     @Shadow protected abstract void setResourcePackFromWorld(String worldNameIn, ISaveHandler saveHandlerIn);
     @Shadow public abstract boolean getAllowNether();
-<<<<<<< HEAD
     @Shadow public abstract DataFixer getDataFixer();
-=======
     @Shadow public abstract int getMaxPlayerIdleMinutes();
-    @Shadow @Override public abstract void setPlayerIdleTimeout(int timeout);
->>>>>>> d766edd2
+    @Shadow public abstract void shadow$setPlayerIdleTimeout(int timeout);
 
     private ResourcePack resourcePack;
     private boolean enableSaving = true;
@@ -331,148 +315,9 @@
         StaticMixinHelper.convertingMapFormat = false;
         this.setUserMessage("menu.loadingLevel");
 
-<<<<<<< HEAD
         WorldManager.loadAllWorlds(worldName, seed, type, generatorOptions);
 
         this.getPlayerList().setPlayerManager(new WorldServer[]{WorldManager.getWorldByDimensionId(0).get()});
-=======
-        if (!getAllowNether()) {
-            SpongeImpl.getLogger().warn("Multi-world capability has been disabled via [allow-nether] in [server.properties]. All "
-                    + "dimensions besides [{}] will be skipped.", overworldFolder);
-        }
-
-        WorldMigrator.migrateWorldsTo(SpongeImpl.getGame().getSavesDirectory().resolve(overworldFolder));
-
-        registerExistingSpongeDimensions();
-
-        final List<Integer> idList = new LinkedList<>();
-        if (getAllowNether()) {
-            idList.addAll(Arrays.asList(DimensionManager.getStaticDimensionIDs()));
-            // Ensure that we'll load in Vanilla order then plugins
-            idList.remove(Integer.valueOf(0));
-            idList.add(0, 0);
-            if (idList.remove(Integer.valueOf(-1))) {
-                idList.add(1, -1);
-            }
-            if (idList.remove(Integer.valueOf(1))) {
-                idList.add(2, 1);
-            }
-        } else {
-            idList.add(0, 0);
-        }
-
-        for (int dim : idList) {
-            WorldProvider provider = WorldProvider.getProviderForDimension(dim);
-            String worldFolder;
-            if (dim == 0) {
-                worldFolder = overworldFolder;
-            } else {
-                worldFolder = DimensionRegistryModule.getInstance().getWorldFolder(dim);
-                if (worldFolder != null) {
-                    final Optional<World> optWorld = getWorld(worldFolder);
-                    if (optWorld.isPresent()) {
-                        continue; // world is already loaded
-                    }
-                } else {
-                    worldFolder = ((IMixinWorldProvider) provider).getSaveFolder();
-                    DimensionRegistryModule.getInstance().registerWorldDimensionId(dim, worldFolder);
-                }
-            }
-
-            if (dim != 0) {
-                final SpongeConfig<?> activeConfig = SpongeHooks.getActiveConfig(((Dimension) provider).getType().getId(), worldFolder);
-                if (activeConfig.getType().equals(SpongeConfig.Type.WORLD) || activeConfig.getType().equals(SpongeConfig.Type.DIMENSION)) {
-                    if (!activeConfig.getConfig().getWorld().isWorldEnabled()) {
-                        SpongeImpl.getLogger().warn("World [{}] (DIM{}) is disabled. World will not be loaded...", worldFolder, dim);
-                        continue;
-                    }
-                }
-            }
-
-            final AnvilSaveHandler worldsavehandler = new AnvilSaveHandler(dim == 0 ? SpongeImpl.getGame().getSavesDirectory().toFile() :
-                            SpongeImpl.getGame().getSavesDirectory().resolve(getFolderName()).toFile(), worldFolder, true);
-            WorldInfo worldInfo;
-            WorldSettings worldSettings;
-
-            if (SpongeImpl.getGame().getPlatform().getType() == Platform.Type.CLIENT && dim == 0) {
-                // overworld uses the client set world name
-                if (WorldPropertyRegistryModule.getInstance().isWorldRegistered(worldFolder)) {
-                    worldInfo = (WorldInfo) WorldPropertyRegistryModule.getInstance().getWorldProperties(worldFolder).get();
-                } else {
-                    worldInfo = (WorldInfo) WorldPropertyRegistryModule.getInstance().getWorldProperties(worldName).get(); // client copied world
-                }
-            } else {
-                worldInfo = worldsavehandler.loadWorldInfo();
-            }
-
-            if (worldInfo == null) {
-                if (SpongeImpl.getGame().getPlatform().getType().isClient()) {
-                    final WorldServer overworld = worldServerForDimension(0);
-                    worldSettings =
-                            new WorldSettings(seed, this.getGameType(), overworld.getWorldInfo().isMapFeaturesEnabled(), this.isHardcore(), type);
-                } else {
-                    worldSettings =
-                            new WorldSettings(seed, this.getGameType(), this.canStructuresSpawn(), this.isHardcore(), type);
-                }
-                worldSettings.setWorldName(generatorOptions); // setGeneratorOptions
-                ((IMixinWorldSettings) (Object) worldSettings).setActualWorldName(worldFolder);
-
-                if (this.enableBonusChest) {
-                    worldSettings.enableBonusChest();
-                }
-
-                ((IMixinWorldSettings)(Object) worldSettings).setDimensionId(dim);
-                ((IMixinWorldSettings)(Object) worldSettings).setDimensionType(((Dimension) provider).getType());
-
-                worldInfo = new WorldInfo(worldSettings, worldFolder);
-                ((IMixinWorldInfo) worldInfo).setUUID(UUID.randomUUID());
-
-                SpongeImpl.postEvent(SpongeEventFactory.createConstructWorldEvent(Cause.of(NamedCause.source(this)),
-                        (WorldCreationSettings)(Object) worldSettings, (WorldProperties) worldInfo));
-
-            } else {
-                setUuidForProperties((WorldProperties) worldInfo);
-                ((IMixinWorldInfo) worldInfo).setDimensionId(dim);
-                ((IMixinWorldInfo) worldInfo).setDimensionType(((Dimension) provider).getType());
-                worldSettings = new WorldSettings(worldInfo);
-            }
-
-            if (dim == 0) {
-                this.setResourcePackFromWorld(this.getFolderName(), worldsavehandler);
-            }
-
-            ((IMixinWorldInfo) worldInfo).createWorldConfig();
-            DimensionRegistryModule.getInstance().registerWorldUniqueId(((WorldProperties) worldInfo).getUniqueId(), worldFolder);
-            WorldPropertyRegistryModule.getInstance().registerWorldProperties((WorldProperties) worldInfo);
-
-
-            if (!((WorldProperties) worldInfo).loadOnStartup()) {
-                SpongeImpl.getLogger().warn("World [{}] (DIM{}) is set to not load on startup. To load it later, enable [load-on-startup] in config "
-                        + "or use a plugin", worldFolder, dim);
-                continue;
-            }
-
-            final WorldServer worldServer;
-            if (dim == 0) {
-                worldServer = (WorldServer) new WorldServer((MinecraftServer) (Object) this, worldsavehandler, worldInfo, dim,
-                        this.theProfiler).init();
-            } else {
-                worldServer = (WorldServer) new WorldServerMulti((MinecraftServer) (Object) this, new WorldServerMultiAdapterWorldInfo(worldsavehandler, worldInfo), dim, DimensionManager.getWorldFromDimId(0), this.theProfiler).init();
-            }
-
-            worldServer.initialize(worldSettings);
-            worldServer.addWorldAccess(new WorldManager((MinecraftServer) (Object) this, worldServer));
-
-            // This code changes from Mojang's to account for per-world API-set GameModes.
-            if (!this.isSinglePlayer() && worldServer.getWorldInfo().getGameType().equals(WorldSettings.GameType.NOT_SET)) {
-                worldServer.getWorldInfo().setGameType(this.getGameType());
-            }
-
-            SpongeImpl.postEvent(SpongeImplHooks.createLoadWorldEvent((World) worldServer));
-        }
-
-        this.serverConfigManager.setPlayerManager(new WorldServer[]{DimensionManager.getWorldFromDimId(0)});
->>>>>>> d766edd2
         this.setDifficultyForAllWorlds(this.getDifficulty());
         this.initialWorldChunkLoad();
     }
@@ -543,87 +388,7 @@
     @SuppressWarnings({"unchecked", "rawtypes"})
     @Override
     public Optional<World> loadWorld(String worldName) {
-<<<<<<< HEAD
         return (Optional) WorldManager.loadWorld(worldName);
-=======
-        final Optional<World> optExisting = getWorld(worldName);
-        if (optExisting.isPresent()) {
-            return optExisting;
-        }
-
-        if (!getAllowNether() && !worldName.equals(getFolderName())) {
-            SpongeImpl.getLogger().error("Unable to load world " + worldName + ". Multi-world is disabled via allow-nether.");
-            return Optional.empty();
-        }
-
-        final File file = new File(getFolderName(), worldName);
-        if ((file.exists()) && (!file.isDirectory())) {
-            throw new IllegalArgumentException("File exists with the name '" + worldName + "' and isn't a folder");
-        }
-
-        int dim;
-        WorldInfo worldInfo;
-        AnvilSaveHandler savehandler = getHandler(worldName);
-        final Optional<WorldProperties> worldProperties = WorldPropertyRegistryModule.getInstance().getWorldProperties(worldName);
-        if (worldProperties.isPresent()) {
-            worldInfo = (WorldInfo) worldProperties.get();
-        } else {
-            worldInfo = savehandler.loadWorldInfo();
-        }
-
-        if (worldInfo != null) {
-            ((IMixinWorldInfo) worldInfo).createWorldConfig();
-            // check if enabled
-            if (!((WorldProperties) worldInfo).isEnabled()) {
-                SpongeImpl.getLogger().error("World [{}] cannot be loaded as it is disabled.", worldName);
-                return Optional.empty();
-            }
-
-            dim = ((IMixinWorldInfo) worldInfo).getDimensionId();
-            if (!DimensionManager.isDimensionRegistered(dim)) { // handle reloads properly
-                DimensionManager
-                        .registerDimension(dim, ((SpongeDimensionType) ((WorldProperties) worldInfo).getDimensionType()).getDimensionTypeId());
-            }
-            if (DimensionRegistryModule.getInstance().getWorldFolder(dim) == null) {
-                DimensionRegistryModule.getInstance().registerWorldDimensionId(dim, worldName);
-            }
-            if (!WorldPropertyRegistryModule.getInstance().isWorldRegistered(((WorldProperties) worldInfo).getUniqueId())) {
-                WorldPropertyRegistryModule.getInstance().registerWorldProperties((WorldProperties) worldInfo);
-            }
-        } else {
-            return Optional.empty(); // no world data found
-        }
-
-        WorldSettings settings = new WorldSettings(worldInfo);
-
-        if (!DimensionManager.isDimensionRegistered(dim)) { // handle reloads properly
-            DimensionManager.registerDimension(dim, ((SpongeDimensionType) ((WorldProperties) worldInfo).getDimensionType()).getDimensionTypeId());
-        }
-
-        final WorldServer worldServer = (WorldServer) new WorldServerMulti((MinecraftServer) (Object) this, new WorldServerMultiAdapterWorldInfo
-                (savehandler, worldInfo), dim, DimensionManager.getWorldFromDimId(0), this.theProfiler).init();
-
-        worldServer.initialize(settings);
-        ((IMixinWorldProvider) worldServer.provider).setDimension(dim);
-
-        worldServer.addWorldAccess(new WorldManager((MinecraftServer) (Object) this, worldServer));
-        SpongeImpl.postEvent(SpongeImplHooks.createLoadWorldEvent((World) worldServer));
-        if (!isSinglePlayer()) {
-            worldServer.getWorldInfo().setGameType(getGameType());
-        }
-        this.setDifficultyForAllWorlds(this.getDifficulty());
-
-        final SpongeConfig<?> activeConfig = SpongeHooks.getActiveConfig(worldServer);
-        if (activeConfig.getType().equals(SpongeConfig.Type.WORLD) || activeConfig.getType().equals(SpongeConfig.Type.DIMENSION)) {
-            if (activeConfig.getConfig().getWorld().getGenerateSpawnOnLoad()) {
-                this.prepareSpawnArea(worldServer);
-            }
-        } else {
-            this.prepareSpawnArea(worldServer);
-        }
-
-        return Optional.of((World) worldServer);
->>>>>>> d766edd2
     }
 
     @Override
@@ -786,7 +551,6 @@
         StaticMixinHelper.lastAnimationPacketTick = 0;
     }
 
-<<<<<<< HEAD
     private int dimensionId;
 
     @Redirect(method = "addServerStatsToSnooper", at = @At(value = "FIELD", target = "Lnet/minecraft/world/WorldServer;provider:Lnet/minecraft/world/WorldProvider;", opcode = Opcodes.GETFIELD))
@@ -803,7 +567,7 @@
     private int onValueOfInteger(int dimensionId) {
         return this.dimensionId;
     }
-=======
+
     @Override
     public int getPlayerIdleTimeout() {
         return this.getMaxPlayerIdleMinutes();
@@ -811,8 +575,7 @@
 
     @Intrinsic
     public void server$setPlayerIdleTimeout(int timeout) {
-        this.setPlayerIdleTimeout(timeout);
-    }
-
->>>>>>> d766edd2
+        this.shadow$setPlayerIdleTimeout(timeout);
+    }
+
 }