/*
 * This file is part of Sponge, licensed under the MIT License (MIT).
 *
 * Copyright (c) SpongePowered <https://www.spongepowered.org>
 * Copyright (c) contributors
 *
 * Permission is hereby granted, free of charge, to any person obtaining a copy
 * of this software and associated documentation files (the "Software"), to deal
 * in the Software without restriction, including without limitation the rights
 * to use, copy, modify, merge, publish, distribute, sublicense, and/or sell
 * copies of the Software, and to permit persons to whom the Software is
 * furnished to do so, subject to the following conditions:
 *
 * The above copyright notice and this permission notice shall be included in
 * all copies or substantial portions of the Software.
 *
 * THE SOFTWARE IS PROVIDED "AS IS", WITHOUT WARRANTY OF ANY KIND, EXPRESS OR
 * IMPLIED, INCLUDING BUT NOT LIMITED TO THE WARRANTIES OF MERCHANTABILITY,
 * FITNESS FOR A PARTICULAR PURPOSE AND NONINFRINGEMENT. IN NO EVENT SHALL THE
 * AUTHORS OR COPYRIGHT HOLDERS BE LIABLE FOR ANY CLAIM, DAMAGES OR OTHER
 * LIABILITY, WHETHER IN AN ACTION OF CONTRACT, TORT OR OTHERWISE, ARISING FROM,
 * OUT OF OR IN CONNECTION WITH THE SOFTWARE OR THE USE OR OTHER DEALINGS IN
 * THE SOFTWARE.
 */
package org.spongepowered.common.mixin.core.entity.ai;

import com.google.common.base.MoreObjects;
import com.google.common.collect.ImmutableList;
import net.minecraft.entity.EntityLiving;
import net.minecraft.entity.ai.EntityAIBase;
import net.minecraft.entity.ai.EntityAITasks;
import org.spongepowered.api.Sponge;
import org.spongepowered.api.entity.ai.Goal;
import org.spongepowered.api.entity.ai.GoalType;
import org.spongepowered.api.entity.ai.task.AITask;
import org.spongepowered.api.entity.ai.task.AITaskType;
import org.spongepowered.api.entity.living.Agent;
import org.spongepowered.api.event.SpongeEventFactory;
import org.spongepowered.api.event.entity.ai.AITaskEvent;
import org.spongepowered.asm.mixin.Final;
import org.spongepowered.asm.mixin.Implements;
import org.spongepowered.asm.mixin.Interface;
import org.spongepowered.asm.mixin.Mixin;
import org.spongepowered.asm.mixin.Overwrite;
import org.spongepowered.asm.mixin.Shadow;
import org.spongepowered.asm.mixin.injection.At;
import org.spongepowered.asm.mixin.injection.Redirect;
import org.spongepowered.common.SpongeImpl;
import org.spongepowered.common.event.ShouldFire;
import org.spongepowered.common.interfaces.ai.IMixinEntityAIBase;
import org.spongepowered.common.interfaces.ai.IMixinEntityAITasks;
import org.spongepowered.common.interfaces.entity.IMixinEntity;

import java.util.Iterator;
import java.util.List;
import java.util.Set;

@Mixin(EntityAITasks.class)
@Implements(value = @Interface(iface = Goal.class, prefix = "goal$"))
public abstract class MixinEntityAITasks implements IMixinEntityAITasks {

    @Shadow @Final private Set<EntityAITasks.EntityAITaskEntry> taskEntries;
    @Shadow @Final private Set<EntityAITasks.EntityAITaskEntry> executingTaskEntries;

    @Shadow public abstract void addTask(int priority, EntityAIBase task);

    private EntityLiving owner;
    private GoalType type;
    private boolean initialized;

    public Agent goal$getOwner() {
        return (Agent) this.owner;
    }

    public GoalType goal$getType() {
        return getType();
    }

    public Goal<?> goal$addTask(int priority, AITask<?> task) {
        addTask(priority, (EntityAIBase) task);
        return (Goal<?>) this;
    }

    public Goal<?> goal$removeTask(AITask<?> task) {
        removeTask((EntityAIBase) task);
        return (Goal<?>) this;
    }

    public Goal<?> goal$removeTasks(AITaskType type) {
        Iterator<EntityAITasks.EntityAITaskEntry> iterator = this.taskEntries.iterator();

        while (iterator.hasNext()) {
            final EntityAITasks.EntityAITaskEntry entityaitaskentry = iterator.next();
            final EntityAIBase otherAiBase = entityaitaskentry.action;
            final AITask<?> otherTask = (AITask<?>) otherAiBase;

            if (otherTask.getType().equals(type)) {
                if (this.executingTaskEntries.contains(entityaitaskentry)) {
                    otherAiBase.resetTask();
                    this.executingTaskEntries.remove(entityaitaskentry);
                }

                iterator.remove();
            }
        }

        return (Goal<?>) this;
    }

    public List<? extends AITask<?>> goal$getTasksByType(AITaskType type) {
        final ImmutableList.Builder<AITask<?>> tasks = ImmutableList.builder();

        for (EntityAITasks.EntityAITaskEntry entry : this.taskEntries) {
            final AITask<?> task = (AITask<?>) entry.action;

            if (task.getType().equals(type)) {
                tasks.add(task);
            }
        }

        return tasks.build();
    }

    public List<? extends AITask<?>> goal$getTasks() {
        final ImmutableList.Builder<AITask<?>> tasks = ImmutableList.builder();
        for (Object o : this.taskEntries) {
            final EntityAITasks.EntityAITaskEntry entry = (EntityAITasks.EntityAITaskEntry) o;

            tasks.add((AITask<?>) entry.action);
        }
        return tasks.build();
    }

    @Override
    public Set<EntityAITasks.EntityAITaskEntry> getTasksUnsafe() {
        return this.taskEntries;
    }

    /**
     * @author gabizou - February 1st, 2016
     * Purpose: Rewrites the overwrite to use a redirect when an entry is being added
     * to the task entries. We throw an event for plugins to potentially cancel.
     *
     * @param entry
     * @param priority
     * @param base
     * @return
     */
    @Redirect(method = "addTask", at = @At(value = "INVOKE", target =  "Ljava/util/Set;add(Ljava/lang/Object;)Z", remap = false))
    private boolean onAddEntityTask(Set<EntityAITasks.EntityAITaskEntry> set, Object entry, int priority, EntityAIBase base) {
        ((IMixinEntityAIBase) base).setGoal((Goal<?>) this);
        if (!ShouldFire.AI_TASK_EVENT_ADD || this.owner == null || ((IMixinEntity) this.owner).isInConstructPhase()) {
            // Event is fired in firePostConstructEvents
            return set.add(((EntityAITasks) (Object) this).new EntityAITaskEntry(priority, base));
        }
        final AITaskEvent.Add event = SpongeEventFactory.createAITaskEventAdd(Sponge.getCauseStackManager().getCurrentCause(), priority, priority,
                (Goal<?>) this, (Agent) this.owner, (AITask<?>) base);
        SpongeImpl.postEvent(event);
        if (event.isCancelled()) {
            ((IMixinEntityAIBase) base).setGoal(null);
            return false;
        }
        return set.add(((EntityAITasks) (Object) this).new EntityAITaskEntry(event.getPriority(), base));
    }

    @Override
    public EntityLiving getOwner() {
        return this.owner;
    }

    @Override
    public void setOwner(EntityLiving owner) {
        this.owner = owner;
    }

    @Override
    public GoalType getType() {
        return this.type;
    }

    @Override
    public void setType(GoalType type) {
        this.type = type;
    }

    public void goal$clear() {
        this.taskEntries.clear();
    }

    /**
     * @author Zidane - November 30th, 2015
     * @reason Integrate Sponge events into the AI task removal.
     *
     * @param aiBase
     */
    @SuppressWarnings({"rawtypes"})
    @Overwrite
    public void removeTask(EntityAIBase aiBase) {
        final Iterator iterator = this.taskEntries.iterator();

        while (iterator.hasNext()) {
            final EntityAITasks.EntityAITaskEntry entityaitaskentry = (EntityAITasks.EntityAITaskEntry)iterator.next();
            final EntityAIBase otherAiBase = entityaitaskentry.action;

            // Sponge start
            if (otherAiBase.equals(aiBase)) {
                AITaskEvent.Remove event = null;
<<<<<<< HEAD
                if (ShouldFire.AI_TASK_EVENT_REMOVE && this.owner != null && !((IMixinEntity) this.owner).isInConstructPhase()) {
                    event = SpongeEventFactory.createAITaskEventRemove(Cause.of(NamedCause.source(Sponge.getGame())),
=======
                if (this.owner != null && !((IMixinEntity) this.owner).isInConstructPhase()) {
                    event = SpongeEventFactory.createAITaskEventRemove(Sponge.getCauseStackManager().getCurrentCause(),
>>>>>>> 4b0801cc
                            (Goal) this, (Agent) this.owner, (AITask) otherAiBase, entityaitaskentry.priority);
                    SpongeImpl.postEvent(event);
                }
                if (event == null || !event.isCancelled()) {

                    if (entityaitaskentry.using) {
                        entityaitaskentry.using = false;
                        otherAiBase.resetTask();
                        this.executingTaskEntries.remove(entityaitaskentry);
                    }

                    iterator.remove();
                    return;
                }
            }
            // Sponge end
        }
    }

    /**
     * @author Zidane - February 22, 2016
     * @reason Use SpongeAPI's method check instead of exposing mutex bits
     *
     * @param taskEntry1 The task entry to check compatibility
     * @param taskEntry2 The second entry to check compatibility
     * @return Whehter the two tasks are compatible or "can run at the same time"
     */
    @SuppressWarnings({"unchecked", "rawtypes"})
    @Overwrite
    private boolean areTasksCompatible(EntityAITasks.EntityAITaskEntry taskEntry1, EntityAITasks.EntityAITaskEntry taskEntry2) {
        return (((AITask) taskEntry2.action).canRunConcurrentWith((AITask) taskEntry1.action));
    }

    @Override
    public boolean initialized() {
        return this.initialized;
    }

    @Override
    public void setInitialized(boolean initialized) {
        this.initialized = initialized;
    }

    @Override
    public String toString() {
        return MoreObjects.toStringHelper(this)
                .addValue(getOwner())
                .addValue(getType())
                .toString();
    }
}<|MERGE_RESOLUTION|>--- conflicted
+++ resolved
@@ -205,13 +205,8 @@
             // Sponge start
             if (otherAiBase.equals(aiBase)) {
                 AITaskEvent.Remove event = null;
-<<<<<<< HEAD
                 if (ShouldFire.AI_TASK_EVENT_REMOVE && this.owner != null && !((IMixinEntity) this.owner).isInConstructPhase()) {
-                    event = SpongeEventFactory.createAITaskEventRemove(Cause.of(NamedCause.source(Sponge.getGame())),
-=======
-                if (this.owner != null && !((IMixinEntity) this.owner).isInConstructPhase()) {
                     event = SpongeEventFactory.createAITaskEventRemove(Sponge.getCauseStackManager().getCurrentCause(),
->>>>>>> 4b0801cc
                             (Goal) this, (Agent) this.owner, (AITask) otherAiBase, entityaitaskentry.priority);
                     SpongeImpl.postEvent(event);
                 }
