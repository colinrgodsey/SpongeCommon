/*
 * This file is part of Sponge, licensed under the MIT License (MIT).
 *
 * Copyright (c) SpongePowered <https://www.spongepowered.org>
 * Copyright (c) contributors
 *
 * Permission is hereby granted, free of charge, to any person obtaining a copy
 * of this software and associated documentation files (the "Software"), to deal
 * in the Software without restriction, including without limitation the rights
 * to use, copy, modify, merge, publish, distribute, sublicense, and/or sell
 * copies of the Software, and to permit persons to whom the Software is
 * furnished to do so, subject to the following conditions:
 *
 * The above copyright notice and this permission notice shall be included in
 * all copies or substantial portions of the Software.
 *
 * THE SOFTWARE IS PROVIDED "AS IS", WITHOUT WARRANTY OF ANY KIND, EXPRESS OR
 * IMPLIED, INCLUDING BUT NOT LIMITED TO THE WARRANTIES OF MERCHANTABILITY,
 * FITNESS FOR A PARTICULAR PURPOSE AND NONINFRINGEMENT. IN NO EVENT SHALL THE
 * AUTHORS OR COPYRIGHT HOLDERS BE LIABLE FOR ANY CLAIM, DAMAGES OR OTHER
 * LIABILITY, WHETHER IN AN ACTION OF CONTRACT, TORT OR OTHERWISE, ARISING FROM,
 * OUT OF OR IN CONNECTION WITH THE SOFTWARE OR THE USE OR OTHER DEALINGS IN
 * THE SOFTWARE.
 */
package org.spongepowered.common.mixin.core.entity;

import static com.google.common.base.Preconditions.checkNotNull;
import static com.google.common.base.Preconditions.checkState;

import com.flowpowered.math.vector.Vector3d;
import com.google.common.collect.ImmutableList;
import com.google.common.collect.Lists;
import net.minecraft.block.Block;
import net.minecraft.block.material.Material;
import net.minecraft.block.state.IBlockState;
import net.minecraft.entity.EntityList;
import net.minecraft.entity.EntityLivingBase;
import net.minecraft.entity.EntityTracker;
import net.minecraft.entity.EntityTrackerEntry;
import net.minecraft.entity.player.EntityPlayerMP;
import net.minecraft.init.Blocks;
import net.minecraft.item.Item;
import net.minecraft.item.ItemStack;
import net.minecraft.nbt.NBTTagCompound;
import net.minecraft.nbt.NBTTagList;
import net.minecraft.network.Packet;
import net.minecraft.network.play.server.SPacketDestroyEntities;
import net.minecraft.network.play.server.SPacketPlayerListItem;
import net.minecraft.network.play.server.SPacketPlayerPosLook;
import net.minecraft.util.DamageSource;
import net.minecraft.util.EnumParticleTypes;
import net.minecraft.util.SoundCategory;
import net.minecraft.util.SoundEvent;
import net.minecraft.util.math.AxisAlignedBB;
import net.minecraft.util.math.BlockPos;
import net.minecraft.world.WorldServer;
import org.spongepowered.api.block.BlockState;
import org.spongepowered.api.data.DataContainer;
import org.spongepowered.api.data.DataTransactionResult;
import org.spongepowered.api.data.DataView;
import org.spongepowered.api.data.MemoryDataContainer;
import org.spongepowered.api.data.Queries;
import org.spongepowered.api.data.key.Keys;
import org.spongepowered.api.data.manipulator.DataManipulator;
import org.spongepowered.api.data.manipulator.mutable.entity.IgniteableData;
import org.spongepowered.api.data.manipulator.mutable.entity.VehicleData;
import org.spongepowered.api.data.persistence.InvalidDataException;
import org.spongepowered.api.entity.Entity;
import org.spongepowered.api.entity.EntitySnapshot;
import org.spongepowered.api.entity.EntityType;
import org.spongepowered.api.entity.EntityTypes;
import org.spongepowered.api.entity.Transform;
import org.spongepowered.api.entity.living.player.Player;
import org.spongepowered.api.entity.living.player.User;
import org.spongepowered.api.event.SpongeEventFactory;
import org.spongepowered.api.event.cause.Cause;
import org.spongepowered.api.event.cause.NamedCause;
import org.spongepowered.api.event.cause.entity.spawn.EntitySpawnCause;
import org.spongepowered.api.event.cause.entity.spawn.SpawnCause;
import org.spongepowered.api.event.cause.entity.spawn.SpawnTypes;
import org.spongepowered.api.event.entity.ConstructEntityEvent;
import org.spongepowered.api.event.item.inventory.DropItemEvent;
import org.spongepowered.api.item.inventory.ItemStackSnapshot;
import org.spongepowered.api.text.Text;
import org.spongepowered.api.text.translation.Translation;
import org.spongepowered.api.util.Direction;
import org.spongepowered.api.util.RelativePositions;
import org.spongepowered.api.world.Location;
import org.spongepowered.api.world.World;
import org.spongepowered.asm.lib.Opcodes;
import org.spongepowered.asm.mixin.Implements;
import org.spongepowered.asm.mixin.Interface;
import org.spongepowered.asm.mixin.Intrinsic;
import org.spongepowered.asm.mixin.Mixin;
import org.spongepowered.asm.mixin.Shadow;
import org.spongepowered.asm.mixin.injection.At;
import org.spongepowered.asm.mixin.injection.Inject;
import org.spongepowered.asm.mixin.injection.ModifyArg;
import org.spongepowered.asm.mixin.injection.Redirect;
import org.spongepowered.asm.mixin.injection.callback.CallbackInfo;
import org.spongepowered.common.SpongeImpl;
import org.spongepowered.common.data.persistence.NbtTranslator;
import org.spongepowered.common.data.util.DataQueries;
import org.spongepowered.common.data.util.DataUtil;
import org.spongepowered.common.data.util.NbtDataUtil;
import org.spongepowered.common.data.value.immutable.ImmutableSpongeListValue;
import org.spongepowered.common.data.value.immutable.ImmutableSpongeValue;
import org.spongepowered.common.entity.EntityUtil;
import org.spongepowered.common.entity.SpongeEntitySnapshotBuilder;
import org.spongepowered.common.event.SpongeCommonEventFactory;
import org.spongepowered.common.event.damage.DamageEventHandler;
import org.spongepowered.common.event.damage.MinecraftBlockDamageSource;
import org.spongepowered.common.interfaces.data.IMixinCustomDataHolder;
import org.spongepowered.common.interfaces.entity.IMixinEntity;
import org.spongepowered.common.interfaces.entity.IMixinGriefer;
import org.spongepowered.common.interfaces.world.IMixinWorldServer;
import org.spongepowered.common.text.SpongeTexts;
import org.spongepowered.common.util.SpongeHooks;

import java.util.ArrayList;
import java.util.Collection;
import java.util.EnumSet;
import java.util.List;
import java.util.Optional;
import java.util.Random;
import java.util.Set;
import java.util.UUID;
import java.util.stream.Collectors;

import javax.annotation.Nullable;

@Mixin(net.minecraft.entity.Entity.class)
@Implements(@Interface(iface = Entity.class, prefix = "entity$"))
public abstract class MixinEntity implements IMixinEntity {

    private static final String LAVA_DAMAGESOURCE_FIELD = "Lnet/minecraft/util/DamageSource;lava:Lnet/minecraft/util/DamageSource;";
    private static final String ATTACK_ENTITY_FROM_METHOD = "Lnet/minecraft/entity/Entity;attackEntityFrom(Lnet/minecraft/util/DamageSource;F)Z";
    private static final String FIRE_DAMAGESOURCE_FIELD = "Lnet/minecraft/util/DamageSource;inFire:Lnet/minecraft/util/DamageSource;";
    private static final String WORLD_SPAWN_PARTICLE = "Lnet/minecraft/world/World;spawnParticle(Lnet/minecraft/util/EnumParticleTypes;DDDDDD[I)V";
    private static final String
            ENTITY_ITEM_INIT =
            "Lnet/minecraft/entity/item/EntityItem;<init>(Lnet/minecraft/world/World;DDDLnet/minecraft/item/ItemStack;)V";
    private static final String WORLD_SPAWN_ENTITY = "Lnet/minecraft/world/World;spawnEntityInWorld(Lnet/minecraft/entity/Entity;)Z";
    // @formatter:off
    private EntityType entityType = SpongeImpl.getRegistry().getTranslated(this.getClass(), EntityType.class);
    private boolean teleporting;
    private net.minecraft.entity.Entity teleportVehicle;
    private float origWidth;
    private float origHeight;
    @Nullable private DamageSource originalLava;
    protected boolean isConstructing = true;
    @Nullable private Text displayName;
    protected DamageSource lastDamageSource;
    private Cause destructCause;
<<<<<<< HEAD
=======
    private BlockState currentCollidingBlock;
    private net.minecraft.entity.Entity mcEntity = (net.minecraft.entity.Entity)(Object) this;
>>>>>>> 4d9d669f

    @Shadow private UUID entityUniqueID;
    @Shadow public net.minecraft.world.World worldObj;
    @Shadow public double posX;
    @Shadow public double posY;
    @Shadow public double posZ;
    @Shadow public double motionX;
    @Shadow public double motionY;
    @Shadow public double motionZ;
    @Shadow public boolean velocityChanged;
    @Shadow public double prevPosX;
    @Shadow public double prevPosY;
    @Shadow public double prevPosZ;
    @Shadow public float rotationYaw;
    @Shadow public float rotationPitch;
    @Shadow public float width;
    @Shadow public float height;
    @Shadow public float fallDistance;
    @Shadow public boolean isDead;
    @Shadow public boolean onGround;
    @Shadow public boolean inWater;
    @Shadow protected boolean isImmuneToFire;
    @Shadow public int hurtResistantTime;
    @Shadow public int fireResistance;
    @Shadow public int fire;
    @Shadow public int dimension;
    @Shadow protected Random rand;
    @Shadow public float prevDistanceWalkedModified;
    @Shadow public float distanceWalkedModified;
    @Shadow public abstract void setPosition(double x, double y, double z);
    @Shadow public abstract void setDead();
    @Shadow public abstract void setFlag(int flag, boolean data);
    @Shadow public abstract boolean getFlag(int flag);
    @Shadow public abstract int getAir();
    @Shadow public abstract void setAir(int air);
    @Shadow public abstract float getEyeHeight();
    @Shadow public abstract String getCustomNameTag();
    @Shadow public abstract void setCustomNameTag(String name);
    @Shadow public abstract UUID getUniqueID();
    @Shadow public abstract AxisAlignedBB getEntityBoundingBox();
    @Shadow protected abstract boolean getAlwaysRenderNameTag();
    @Shadow protected abstract void setAlwaysRenderNameTag(boolean visible);
    @Shadow public abstract void setFire(int seconds);
    @Shadow public abstract void writeToNBT(NBTTagCompound compound);
    @Shadow public abstract boolean attackEntityFrom(DamageSource source, float amount);
    @Shadow protected abstract void shadow$setRotation(float yaw, float pitch);
    @Shadow public abstract void setSize(float width, float height);
    @Shadow public abstract boolean isSilent();
    @Shadow public abstract int getEntityId();
    @Shadow public abstract boolean isBeingRidden();
    @Shadow public abstract SoundCategory getSoundCategory();
    @Shadow public abstract List<net.minecraft.entity.Entity> shadow$getPassengers();
    @Shadow public abstract net.minecraft.entity.Entity getLowestRidingEntity();
    @Shadow public abstract net.minecraft.entity.Entity getRidingEntity();
    @Shadow public abstract void dismountRidingEntity();
    @Shadow public abstract void playSound(SoundEvent soundIn, float volume, float pitch);
    @Shadow public abstract boolean isEntityInvulnerable(DamageSource source);
    @Shadow public abstract boolean isSprinting();
    @Shadow public abstract boolean isInWater();
    @Shadow public abstract boolean isRiding();
    @Shadow public abstract void applyEnchantments(EntityLivingBase entityLivingBaseIn, net.minecraft.entity.Entity entityIn);
    @Shadow public abstract boolean isOnSameTeam(net.minecraft.entity.Entity entityIn);
    @Shadow public abstract double getDistanceSqToEntity(net.minecraft.entity.Entity entityIn);

    // @formatter:on

    @Redirect(method = "<init>", at = @At(value = "FIELD", target = "Lnet/minecraft/entity/Entity;dimension:I", opcode = Opcodes.PUTFIELD))
    private void onSet(net.minecraft.entity.Entity self, int dimensionId, net.minecraft.world.World worldIn) {
        if (worldIn instanceof IMixinWorldServer) {
            self.dimension = ((IMixinWorldServer) worldIn).getDimensionId();
        } else {
            self.dimension = dimensionId;
        }
    }

    @Override
    public boolean isInConstructPhase() {
        return this.isConstructing;
    }

    @Override
    public void firePostConstructEvents() {
        this.isConstructing = false;
    }

    @Inject(method = "setSize", at = @At("RETURN"))
    public void onSetSize(float width, float height, CallbackInfo ci) {
        if (this.origWidth == 0 || this.origHeight == 0) {
            this.origWidth = this.width;
            this.origHeight = this.height;
        }
    }

    @Inject(method = "moveEntity(DDD)V", at = @At("HEAD"), cancellable = true)
    public void onMoveEntity(double x, double y, double z, CallbackInfo ci) {
        if (!this.worldObj.isRemote && !SpongeHooks.checkEntitySpeed(((net.minecraft.entity.Entity) (Object) this), x, y, z)) {
            ci.cancel();
        }
    }

    @Inject(method = "setOnFireFromLava()V", at = @At(value = "FIELD", target = LAVA_DAMAGESOURCE_FIELD, opcode = Opcodes.GETSTATIC))
    public void preSetOnFire(CallbackInfo callbackInfo) {
        if (!this.worldObj.isRemote) {
            this.originalLava = DamageSource.lava;
            AxisAlignedBB bb = this.getEntityBoundingBox().expand(-0.10000000149011612D, -0.4000000059604645D, -0.10000000149011612D);
            Location<World> location = DamageEventHandler.findFirstMatchingBlock((net.minecraft.entity.Entity) (Object) this, bb, block ->
                block.getBlock().getMaterial(block) == Material.lava);
            DamageSource.lava = new MinecraftBlockDamageSource("lava", location).setFireDamage();
        }
    }

    @Inject(method = "setOnFireFromLava()V", at = @At(value = "INVOKE_ASSIGN", target = ATTACK_ENTITY_FROM_METHOD))
    public void postSetOnFire(CallbackInfo callbackInfo) {
        if (!this.worldObj.isRemote) {
            if (this.originalLava == null) {
                SpongeImpl.getLogger().error("Original lava is null!");
                Thread.dumpStack();
            }
            DamageSource.lava = this.originalLava;
        }
    }

    private DamageSource originalInFire;

    @Inject(method = "dealFireDamage", at = @At(value = "FIELD", target = FIRE_DAMAGESOURCE_FIELD, opcode = Opcodes.GETSTATIC))
    public void preFire(CallbackInfo callbackInfo) {
        // Sponge Start - Find the fire block!
        if (!this.worldObj.isRemote) {
            this.originalInFire = DamageSource.inFire;
            AxisAlignedBB bb = this.getEntityBoundingBox().expand(-0.001D, -0.001D, -0.001D);
            Location<World> location = DamageEventHandler.findFirstMatchingBlock((net.minecraft.entity.Entity) (Object) this, bb, block ->
                block.getBlock() == Blocks.fire || block.getBlock() == Blocks.flowing_lava || block.getBlock() == Blocks.lava);
            DamageSource.inFire = new MinecraftBlockDamageSource("inFire", location).setFireDamage();
        }
    }

    @Inject(method = "dealFireDamage", at = @At(value = "INVOKE_ASSIGN", target = ATTACK_ENTITY_FROM_METHOD))
    public void postDealFireDamage(CallbackInfo callbackInfo) {
        if (!this.worldObj.isRemote) {
            if (this.originalInFire == null) {
                SpongeImpl.getLogger().error("Original fire is null!");
                Thread.dumpStack();
            }
            DamageSource.inFire = this.originalInFire;
        }
    }

    @Override
    public void supplyVanillaManipulators(List<DataManipulator<?, ?>> manipulators) {
        Optional<VehicleData> vehicleData = get(VehicleData.class);
        if (vehicleData.isPresent()) {
            manipulators.add(vehicleData.get());
        }
        if (this.fire > 0) {
            manipulators.add(get(IgniteableData.class).get());
        }
    }

    @Override
    public EntitySnapshot createSnapshot() {
        return new SpongeEntitySnapshotBuilder().from(this).build();
    }

    @Override
    public Random getRandom() {
        return this.rand;
    }

    public Vector3d getPosition() {
        return new Vector3d(this.posX, this.posY, this.posZ);
    }

    @Override
    public Location<World> getLocation() {
        return new Location<>((World) this.worldObj, getPosition());
    }

    @Override
    public void setLocation(Location<World> location) {
        checkNotNull(location, "The location was null!");
        checkState(location.getExtent().isLoaded(), "World is no longer loaded!");
        checkState(!isRemoved(), "Trying to set location of removed entity!");
        final net.minecraft.entity.Entity thisEntity = (net.minecraft.entity.Entity) (Object) this;
        final List<net.minecraft.entity.Entity> passengers = thisEntity.getPassengers();

        if (thisEntity instanceof EntityPlayerMP) {
            // Close open containers
            if (((EntityPlayerMP) thisEntity).openContainer != ((EntityPlayerMP) thisEntity).inventoryContainer) {
                ((EntityPlayerMP) thisEntity).closeContainer();
            }
        }

        if (!location.getExtent().getUniqueId().equals(((World) this.worldObj).getUniqueId())) {
            EntityUtil.changeWorld((net.minecraft.entity.Entity) (Object) this, getTransform().setLocation(location));
        } else {
            if (thisEntity instanceof EntityPlayerMP) {
                ((EntityPlayerMP) thisEntity).playerNetServerHandler.setPlayerLocation(location.getX(), location.getY(), location.getZ(),
                        thisEntity.rotationYaw, thisEntity.rotationPitch);
            } else {
                setPosition(location.getPosition().getX(), location.getPosition().getY(), location.getPosition().getZ());
            }
        }

        // Re-attach passengers
        for (net.minecraft.entity.Entity passenger : passengers) {
            passenger.startRiding(thisEntity, true);
        }
    }

    @Override
    public void setLocationAndRotation(Location<World> location, Vector3d rotation) {
        setLocation(location);
        setRotation(rotation);
    }

    @Override
    public void setLocationAndRotation(Location<World> location, Vector3d rotation, EnumSet<RelativePositions> relativePositions) {
        if (relativePositions.isEmpty()) {
            setLocationAndRotation(location, rotation);
        } else {
            if (((Entity) this) instanceof EntityPlayerMP) {
                // Players use different logic, as they support real relative movement.
                EnumSet<SPacketPlayerPosLook.EnumFlags> relativeFlags = EnumSet.noneOf(SPacketPlayerPosLook.EnumFlags.class);

                if (relativePositions.contains(RelativePositions.X)) {
                    relativeFlags.add(SPacketPlayerPosLook.EnumFlags.X);
                }

                if (relativePositions.contains(RelativePositions.Y)) {
                    relativeFlags.add(SPacketPlayerPosLook.EnumFlags.Y);
                }

                if (relativePositions.contains(RelativePositions.Z)) {
                    relativeFlags.add(SPacketPlayerPosLook.EnumFlags.Z);
                }

                if (relativePositions.contains(RelativePositions.PITCH)) {
                    relativeFlags.add(SPacketPlayerPosLook.EnumFlags.X_ROT);
                }

                if (relativePositions.contains(RelativePositions.YAW)) {
                    relativeFlags.add(SPacketPlayerPosLook.EnumFlags.Y_ROT);
                }

                ((EntityPlayerMP) (Entity) this).playerNetServerHandler.setPlayerLocation(location.getPosition().getX(), location.getPosition()
                        .getY(), location.getPosition().getZ(), (float) rotation.getY(), (float) rotation.getX(), relativeFlags);
            } else {
                Location<World> resultantLocation = getLocation();
                Vector3d resultantRotation = getRotation();

                if (relativePositions.contains(RelativePositions.X)) {
                    resultantLocation = resultantLocation.add(location.getPosition().getX(), 0, 0);
                }

                if (relativePositions.contains(RelativePositions.Y)) {
                    resultantLocation = resultantLocation.add(0, location.getPosition().getY(), 0);
                }

                if (relativePositions.contains(RelativePositions.Z)) {
                    resultantLocation = resultantLocation.add(0, 0, location.getPosition().getZ());
                }

                if (relativePositions.contains(RelativePositions.PITCH)) {
                    resultantRotation = resultantRotation.add(rotation.getX(), 0, 0);
                }

                if (relativePositions.contains(RelativePositions.YAW)) {
                    resultantRotation = resultantRotation.add(0, rotation.getY(), 0);
                }

                // From here just a normal teleport is needed.
                setLocation(resultantLocation);
                setRotation(resultantRotation);
            }
        }
    }

    @Inject(method = "onUpdate", at = @At("RETURN"))
    private void spongeOnUpdate(CallbackInfo callbackInfo) {
        if (this.pendingVisibilityUpdate && !this.worldObj.isRemote) {
            final EntityTracker entityTracker = ((WorldServer) this.worldObj).getEntityTracker();
            final EntityTrackerEntry lookup = entityTracker.trackedEntityHashTable.lookup(this.getEntityId());
            if (this.visibilityTicks % 4 == 0) {
                if (this.isVanished) {
                    for (EntityPlayerMP entityPlayerMP : lookup.trackingPlayers) {
                        entityPlayerMP.playerNetServerHandler.sendPacket(new SPacketDestroyEntities(this.getEntityId()));
                        if (((Object) this) instanceof EntityPlayerMP) {
                            entityPlayerMP.playerNetServerHandler.sendPacket(
                                    new SPacketPlayerListItem(SPacketPlayerListItem.Action.REMOVE_PLAYER, (EntityPlayerMP) (Object) this));
                        }
                    }
                } else {
                    this.visibilityTicks = 1;
                    this.pendingVisibilityUpdate = false;
                    for (EntityPlayerMP entityPlayerMP : worldObj.getMinecraftServer().getPlayerList().getPlayerList()) {
                        if (((Object) this) == entityPlayerMP) {
                            continue;
                        }
                        if (((Object) this) instanceof EntityPlayerMP) {
                            Packet<?> packet = new SPacketPlayerListItem(SPacketPlayerListItem.Action.ADD_PLAYER, (EntityPlayerMP) (Object) this);
                            entityPlayerMP.playerNetServerHandler.sendPacket(packet);
                        }
                        Packet<?> newPacket = lookup.createSpawnPacket(); // creates the spawn packet for us
                        entityPlayerMP.playerNetServerHandler.sendPacket(newPacket);
                    }
                }
            }
            if (this.visibilityTicks > 0) {
                this.visibilityTicks--;
            } else {
                this.pendingVisibilityUpdate = false;
            }
        }
    }

    @Override
    public Vector3d getScale() {
        return Vector3d.ONE;
    }

    @Override
    public void setScale(Vector3d scale) {
        // do nothing, Minecraft doesn't properly support this yet
    }

    @Override
    public Transform<World> getTransform() {
        return new Transform<>(getWorld(), getPosition(), getRotation(), getScale());
    }

    @Override
    public void setTransform(Transform<World> transform) {
        checkNotNull(transform, "The transform cannot be null!");
        setLocation(transform.getLocation());
        setRotation(transform.getRotation());
        setScale(transform.getScale());
    }

    @Override
    public void transferToWorld(World world, Vector3d position) {
        checkNotNull(world, "World was null!");
        checkNotNull(position, "Position was null!");
        setLocation(new Location<>(world, position));
    }

    @Override
    public Vector3d getRotation() {
        return new Vector3d(this.rotationPitch, this.rotationYaw, 0);
    }

    @SuppressWarnings({"unchecked", "rawtypes"})
    @Override
    public void setRotation(Vector3d rotation) {
        checkNotNull(rotation, "The rotation was null!");
        if (isRemoved()) {
            return;
        }
        if (((Entity) this) instanceof EntityPlayerMP) {
            // Force an update, this also set the rotation in this entity
            ((EntityPlayerMP) (Entity) this).playerNetServerHandler.setPlayerLocation(getPosition().getX(), getPosition().getY(),
                getPosition().getZ(), (float) rotation.getY(), (float) rotation.getX(), (Set) EnumSet.noneOf(RelativePositions.class));
        } else {
            if (!this.worldObj.isRemote) { // We can't set the rotation update on client worlds.
                ((IMixinWorldServer) getWorld()).addEntityRotationUpdate((net.minecraft.entity.Entity) (Entity) this, rotation);
            }

            // Let the entity tracker do its job, this just updates the variables
            shadow$setRotation((float) rotation.getY(), (float) rotation.getX());
        }
    }

    @Override
    public boolean isOnGround() {
        return this.onGround;
    }

    @Override
    public boolean isRemoved() {
        return this.isDead;
    }

    @Override
    public boolean isLoaded() {
        // TODO - add flag for entities loaded/unloaded into world
        return !isRemoved();
    }

    @Override
    public void remove() {
        this.isDead = true;
    }

    @Override
    public boolean damage(double damage, org.spongepowered.api.event.cause.entity.damage.source.DamageSource damageSource, Cause cause) {
        if (!(damageSource instanceof DamageSource)) {
            SpongeImpl.getLogger().error("An illegal DamageSource was provided in the cause! The damage source must extend AbstractDamageSource!");
            return false;
        }
        // todo hook the damage entity event with the cause.
        return attackEntityFrom((DamageSource) damageSource, (float) damage);
    }

    @Override
    public boolean isTeleporting() {
        return this.teleporting;
    }

    @Override
    public net.minecraft.entity.Entity getTeleportVehicle() {
        return this.teleportVehicle;
    }

    @Override
    public void setIsTeleporting(boolean teleporting) {
        this.teleporting = teleporting;
    }

    @Override
    public void setTeleportVehicle(net.minecraft.entity.Entity vehicle) {
        this.teleportVehicle = vehicle;
    }

    @Override
    public EntityType getType() {
        return this.entityType;
    }

    @Override
    public UUID getUniqueId() {
        return this.entityUniqueID;
    }

    @Intrinsic
    public List<Entity> entity$getPassengers() {
        return (List<Entity>) (Object) shadow$getPassengers();
    }

    @Override
    public Optional<Entity> getVehicle() {
        return Optional.ofNullable((Entity) getRidingEntity());
    }

    @Override
    public Entity getBaseVehicle() {
        return (Entity) this.getLowestRidingEntity();
    }

    @Override
    public DataTransactionResult addPassenger(Entity entity) {
        checkNotNull(entity);
        final ImmutableList.Builder<EntitySnapshot> passengerSnapshotsBuilder = ImmutableList.builder();
        passengerSnapshotsBuilder.addAll(getPassengers().stream().map(Entity::createSnapshot).collect(Collectors.toList()));

        final DataTransactionResult.Builder builder = DataTransactionResult.builder();
        if (!((net.minecraft.entity.Entity) entity).startRiding((net.minecraft.entity.Entity) (Object) this, true)) {
            return builder.result(DataTransactionResult.Type.FAILURE).reject(new ImmutableSpongeListValue<>(Keys.PASSENGERS, ImmutableList.of(entity
                    .createSnapshot()))).build();
        }

        passengerSnapshotsBuilder.add(entity.createSnapshot());

        return builder.result(DataTransactionResult.Type.SUCCESS).success(new ImmutableSpongeListValue<>(Keys.PASSENGERS, passengerSnapshotsBuilder
                .build())).build();
    }

    @Override
    public DataTransactionResult setVehicle(@Nullable Entity entity) {
        if (getRidingEntity() == null && entity == null) {
            return DataTransactionResult.successNoData();
        }
        final DataTransactionResult.Builder builder = DataTransactionResult.builder();
        if (getRidingEntity() != null) {
            final EntitySnapshot previousVehicleSnapshot = ((Entity) getRidingEntity()).createSnapshot();
            dismountRidingEntity();
            builder.replace(new ImmutableSpongeValue<>(Keys.VEHICLE, previousVehicleSnapshot));
        }
        if (entity != null) {
            builder.from(entity.addPassenger(this));
        }
        return builder.result(DataTransactionResult.Type.SUCCESS).build();
    }

    /**
     * Hooks into vanilla's writeToNBT to call {@link #writeToNbt}.
     *
     * <p> This makes it easier for other entity mixins to override writeToNBT
     * without having to specify the <code>@Inject</code> annotation. </p>
     *
     * @param compound The compound vanilla writes to (unused because we write
     *        to SpongeData)
     * @param ci (Unused) callback info
     */
    @Inject(method = "Lnet/minecraft/entity/Entity;writeToNBT(Lnet/minecraft/nbt/NBTTagCompound;)V", at = @At("HEAD"))
    public void onWriteToNBT(NBTTagCompound compound, CallbackInfo ci) {
        this.writeToNbt(this.getSpongeData());
    }

    /**
     * Hooks into vanilla's readFromNBT to call {@link #readFromNbt}.
     *
     * <p> This makes it easier for other entity mixins to override readFromNbt
     * without having to specify the <code>@Inject</code> annotation. </p>
     *
     * @param compound The compound vanilla reads from (unused because we read
     *        from SpongeData)
     * @param ci (Unused) callback info
     */
    @Inject(method = "Lnet/minecraft/entity/Entity;readFromNBT(Lnet/minecraft/nbt/NBTTagCompound;)V", at = @At("RETURN"))
    public void onReadFromNBT(NBTTagCompound compound, CallbackInfo ci) {
        if (this.isConstructing) {
            firePostConstructEvents(); // Do this early as possible
        }
        this.readFromNbt(this.getSpongeData());
    }

    @Override
    public boolean validateRawData(DataContainer container) {
        return false;
    }

    @Override
    public void setRawData(DataContainer container) throws InvalidDataException {

    }

    /**
     * Read extra data (SpongeData) from the entity's NBT tag.
     *
     * @param compound The SpongeData compound to read from
     */
    @Override
    public void readFromNbt(NBTTagCompound compound) {
        if (this instanceof IMixinCustomDataHolder) {
            if (compound.hasKey(NbtDataUtil.CUSTOM_MANIPULATOR_TAG_LIST, NbtDataUtil.TAG_LIST)) {
                final NBTTagList list = compound.getTagList(NbtDataUtil.CUSTOM_MANIPULATOR_TAG_LIST, NbtDataUtil.TAG_COMPOUND);
                final ImmutableList.Builder<DataView> builder = ImmutableList.builder();
                if (list != null && list.tagCount() != 0) {
                    for (int i = 0; i < list.tagCount(); i++) {
                        final NBTTagCompound internal = list.getCompoundTagAt(i);
                        builder.add(NbtTranslator.getInstance().translateFrom(internal));
                    }
                }
                try {
                    final List<DataManipulator<?, ?>> manipulators = DataUtil.deserializeManipulatorList(builder.build());
                    for (DataManipulator<?, ?> manipulator : manipulators) {
                        offer(manipulator);
                    }
                } catch (InvalidDataException e) {
                    SpongeImpl.getLogger().error("Could not deserialize custom plugin data! ", e);
                }
            }
        }
        if (this instanceof IMixinGriefer && ((IMixinGriefer) this).isGriefer() && compound.hasKey(NbtDataUtil.CAN_GRIEF)) {
            ((IMixinGriefer) this).setCanGrief(compound.getBoolean(NbtDataUtil.CAN_GRIEF));
        }
    }

    /**
     * Write extra data (SpongeData) to the entity's NBT tag.
     *
     * @param compound The SpongeData compound to write to
     */
    @Override
    public void writeToNbt(NBTTagCompound compound) {
        if (this instanceof IMixinCustomDataHolder) {
            final List<DataManipulator<?, ?>> manipulators = ((IMixinCustomDataHolder) this).getCustomManipulators();
            if (!manipulators.isEmpty()) {
                final List<DataView> manipulatorViews = DataUtil.getSerializedManipulatorList(manipulators);
                final NBTTagList manipulatorTagList = new NBTTagList();
                for (DataView dataView : manipulatorViews) {
                    manipulatorTagList.appendTag(NbtTranslator.getInstance().translateData(dataView));
                }
                compound.setTag(NbtDataUtil.CUSTOM_MANIPULATOR_TAG_LIST, manipulatorTagList);
            }
        }
        if (this instanceof IMixinGriefer && ((IMixinGriefer) this).isGriefer()) {
            compound.setBoolean(NbtDataUtil.CAN_GRIEF, ((IMixinGriefer) this).canGrief());
        }
    }

    @Override
    public int getContentVersion() {
        return 1;
    }

    @Override
    public DataContainer toContainer() {
        final Transform<World> transform = getTransform();
        final NBTTagCompound compound = new NBTTagCompound();
        writeToNBT(compound);
        NbtDataUtil.filterSpongeCustomData(compound); // We must filter the custom data so it isn't stored twice
        final DataContainer unsafeNbt = NbtTranslator.getInstance().translateFrom(compound);
        final DataContainer container = new MemoryDataContainer()
            .set(Queries.CONTENT_VERSION, getContentVersion())
            .set(DataQueries.ENTITY_CLASS, this.getClass().getName())
            .set(Queries.WORLD_ID, transform.getExtent().getUniqueId().toString())
            .createView(DataQueries.SNAPSHOT_WORLD_POSITION)
                .set(Queries.POSITION_X, transform.getPosition().getX())
                .set(Queries.POSITION_Y, transform.getPosition().getY())
                .set(Queries.POSITION_Z, transform.getPosition().getZ())
            .getContainer()
            .createView(DataQueries.ENTITY_ROTATION)
                .set(Queries.POSITION_X, transform.getRotation().getX())
                .set(Queries.POSITION_Y, transform.getRotation().getY())
                .set(Queries.POSITION_Z, transform.getRotation().getZ())
            .getContainer()
            .createView(DataQueries.ENTITY_SCALE)
                .set(Queries.POSITION_X, transform.getScale().getX())
                .set(Queries.POSITION_Y, transform.getScale().getY())
                .set(Queries.POSITION_Z, transform.getScale().getZ())
            .getContainer()
            .set(DataQueries.ENTITY_TYPE, this.entityType.getId())
            .set(DataQueries.UNSAFE_NBT, unsafeNbt);
        final Collection<DataManipulator<?, ?>> manipulators = getContainers();
        if (!manipulators.isEmpty()) {
            container.set(DataQueries.DATA_MANIPULATORS, DataUtil.getSerializedManipulatorList(manipulators));
        }
        return container;
    }

    @Override
    public Collection<DataManipulator<?, ?>> getContainers() {
        final List<DataManipulator<?, ?>> list = Lists.newArrayList();
        this.supplyVanillaManipulators(list);
        if (this instanceof IMixinCustomDataHolder && ((IMixinCustomDataHolder) this).hasManipulators()) {
            list.addAll(((IMixinCustomDataHolder) this).getCustomManipulators());
        }
        return list;
    }

    @Override
    public Entity copy() {
        if ((Object) this instanceof Player) {
            throw new IllegalArgumentException("Cannot copy player entities!");
        }
        try {
            final NBTTagCompound compound = new NBTTagCompound();
            writeToNBT(compound);
            net.minecraft.entity.Entity entity = EntityList.createEntityByName(this.entityType.getId(), this.worldObj);
            compound.setUniqueId(NbtDataUtil.UUID, entity.getUniqueID());
            entity.readFromNBT(compound);
            return (Entity) entity;
        } catch (Exception e) {
            throw new IllegalArgumentException("Could not copy the entity:", e);
        }
    }

    @Override
    public Optional<User> getTrackedPlayer(String nbtKey) {
        return Optional.empty();
    }

    @Override
    public void trackEntityUniqueId(String nbtKey, UUID uuid) {
        final NBTTagCompound spongeData = getSpongeData();
        if (!spongeData.hasKey(nbtKey)) {
            if (uuid == null) {
                return;
            }

            NBTTagCompound sourceNbt = new NBTTagCompound();
            sourceNbt.setUniqueId(NbtDataUtil.UUID, uuid);
            spongeData.setTag(nbtKey, sourceNbt);
        } else {
            final NBTTagCompound compoundTag = spongeData.getCompoundTag(nbtKey);
            if (uuid == null) {
                compoundTag.removeTag(NbtDataUtil.UUID);
            } else {
                compoundTag.setUniqueId(NbtDataUtil.UUID, uuid);
            }
        }
    }

    @Override
    public Optional<UUID> getCreator() {
       return Optional.empty();
    }

    @Override
    public Optional<UUID> getNotifier() {
        return Optional.empty();
    }

    @Override
    public void setCreator(@Nullable UUID uuid) {
        trackEntityUniqueId(NbtDataUtil.SPONGE_ENTITY_CREATOR, uuid);
    }

    @Override
    public void setNotifier(@Nullable UUID uuid) {
        trackEntityUniqueId(NbtDataUtil.SPONGE_ENTITY_NOTIFIER, uuid);
    }

    @Override
    public void setImplVelocity(Vector3d velocity) {
        this.motionX = checkNotNull(velocity).getX();
        this.motionY = velocity.getY();
        this.motionZ = velocity.getZ();
        this.velocityChanged = true;
    }

    @Override
    public Vector3d getVelocity() {
        return new Vector3d(this.motionX, this.motionY, this.motionZ);
    }

    @Redirect(method = "moveEntity", at = @At(value = "INVOKE", target = "Lnet/minecraft/block/Block;onEntityCollidedWithBlock(Lnet/minecraft/world/World;Lnet/minecraft/util/math/BlockPos;Lnet/minecraft/entity/Entity;)V"))
    public void onEntityCollideWithBlock(Block block, net.minecraft.world.World world, BlockPos pos, net.minecraft.entity.Entity entity) {
        if (block == Blocks.air) {
            // ignore air blocks
            return;
        }

        if (world.isRemote) {
            block.onEntityCollidedWithBlock(world, pos, entity);
            return;
        }

        IBlockState state = world.getBlockState(pos);
        this.setCurrentCollidingBlock((BlockState) state);
        if (!SpongeCommonEventFactory.handleCollideBlockEvent(block, world, pos, state, entity, Direction.NONE)) {
            block.onEntityCollidedWithBlock(world, pos, entity);
        }

        this.setCurrentCollidingBlock(null);
    }

    @Redirect(method = "doBlockCollisions", at = @At(value = "INVOKE", target = "Lnet/minecraft/block/Block;onEntityCollidedWithBlock(Lnet/minecraft/world/World;Lnet/minecraft/util/math/BlockPos;Lnet/minecraft/block/state/IBlockState;Lnet/minecraft/entity/Entity;)V"))
    public void onEntityCollideWithBlockState(Block block, net.minecraft.world.World world, BlockPos pos, IBlockState state, net.minecraft.entity.Entity entity) {
        if (block == Blocks.air) {
            // ignore air blocks
            return;
        }

        if (world.isRemote) {
            block.onEntityCollidedWithBlock(world, pos, state, entity);
            return;
        }

        this.setCurrentCollidingBlock((BlockState) state);
        if (!SpongeCommonEventFactory.handleCollideBlockEvent(block, world, pos, state, entity, Direction.NONE)) {
            block.onEntityCollidedWithBlock(world, pos, state, entity);
        }

        this.setCurrentCollidingBlock(null);
    }

    @Redirect(method = "updateFallState", at = @At(value = "INVOKE", target="Lnet/minecraft/block/Block;onFallenUpon(Lnet/minecraft/world/World;Lnet/minecraft/util/math/BlockPos;Lnet/minecraft/entity/Entity;F)V"))
    public void onBlockFallenUpon(Block block, net.minecraft.world.World world, BlockPos pos, net.minecraft.entity.Entity entity, float fallDistance) {
        if (block == Blocks.air) {
            // ignore air blocks
            return;
        }

        if (world.isRemote) {
            block.onFallenUpon(world, pos, entity, fallDistance);
            return;
        }

        IBlockState state = world.getBlockState(pos);
        this.setCurrentCollidingBlock((BlockState) state);
        if (!SpongeCommonEventFactory.handleCollideBlockEvent(block, world, pos, state, entity, Direction.UP)) {
            block.onFallenUpon(world, pos, entity, fallDistance);
        }

        this.setCurrentCollidingBlock(null);
    }

    @Override
    public Translation getTranslation() {
        return getType().getTranslation();
    }

    private boolean collision = false;
    private boolean untargetable = false;
    private boolean isVanished = false;

    private boolean pendingVisibilityUpdate = false;
    private int visibilityTicks = 0;

    @Override
    public boolean isVanished() {
        return this.isVanished;
    }

    @Override
    public void setVanished(boolean invisible) {
        this.isVanished = invisible;
        this.pendingVisibilityUpdate = true;
        this.visibilityTicks = 20;
    }

    @Override
    public boolean ignoresCollision() {
        return this.collision;
    }

    @Override
    public void setIgnoresCollision(boolean prevents) {
        this.collision = prevents;
    }

    @Override
    public boolean isUntargetable() {
        return this.untargetable;
    }

    @Override
    public void setUntargetable(boolean untargetable) {
        this.untargetable = untargetable;
    }

    /**
     * @author gabizou - January 4th, 2016
     * @updated gabizou - January 27th, 2016 - Rewrite to a redirect
     *
     * This prevents sounds from being sent to the server by entities that are invisible
     */
    @Redirect(method = "playSound", at = @At(value = "INVOKE", target = "Lnet/minecraft/entity/Entity;isSilent()Z"))
    public boolean checkIsSilentOrInvis(net.minecraft.entity.Entity entity) {
        return entity.isSilent() || this.isVanished;
    }

    @Redirect(method = "applyEntityCollision", at = @At(value = "FIELD", target = "Lnet/minecraft/entity/Entity;noClip:Z", opcode = Opcodes.GETFIELD))
    private boolean spongeApplyEntityCollisionCheckVanish(net.minecraft.entity.Entity entity) {
        return entity.noClip || ((IMixinEntity) entity).isVanished();
    }

    @Redirect(method = "resetHeight", at = @At(value = "INVOKE", target = WORLD_SPAWN_PARTICLE))
    public void spawnParticle(net.minecraft.world.World world, EnumParticleTypes particleTypes, double xCoord, double yCoord, double zCoord,
            double xOffset, double yOffset, double zOffset, int ... p_175688_14_) {
        if (!this.isVanished) {
            this.worldObj.spawnParticle(particleTypes, xCoord, yCoord, zCoord, xOffset, yOffset, zOffset, p_175688_14_);
        }
    }

    @Redirect(method = "createRunningParticles", at = @At(value = "INVOKE", target = WORLD_SPAWN_PARTICLE))
    public void runningSpawnParticle(net.minecraft.world.World world, EnumParticleTypes particleTypes, double xCoord, double yCoord, double zCoord,
            double xOffset, double yOffset, double zOffset, int ... p_175688_14_) {
        if (!this.isVanished) {
            this.worldObj.spawnParticle(particleTypes, xCoord, yCoord, zCoord, xOffset, yOffset, zOffset, p_175688_14_);
        }
    }

    @Nullable
    @Override
    public Text getDisplayNameText() {
        return this.displayName;
    }

    private boolean skipSettingCustomNameTag = false;

    @Override
    public void setDisplayName(@Nullable Text displayName) {
        this.displayName = displayName;

        this.skipSettingCustomNameTag = true;
        if (this.displayName == null) {
            this.setCustomNameTag("");
        } else {
            this.setCustomNameTag(SpongeTexts.toLegacy(this.displayName));
        }

        this.skipSettingCustomNameTag = false;
    }

    @Inject(method = "setCustomNameTag", at = @At("RETURN"))
    public void onSetCustomNameTag(String name, CallbackInfo ci) {
        if (!this.skipSettingCustomNameTag) {
            this.displayName = SpongeTexts.fromLegacy(name);
        }
    }

    @Override
    public boolean canSee(Entity entity) {
        // note: this implementation will be changing with contextual data
        Optional<Boolean> optional = entity.get(Keys.INVISIBLE);
        return (!optional.isPresent() || !optional.get()) && !((IMixinEntity) entity).isVanished();
    }

    @Nullable private ItemStackSnapshot custom;

    /**
     * @author gabizou - January 30th, 2016
     *
     * This redirects the call to get the Item of an item stack so we can
     * throw an event and short circuit with a ConstructEntityEvent.PRE.
     *
     * @param itemStack The item stack coming in
     * @param itemStackIn The originally passed item stack
     * @param offsetY The offset
     * @return The item type, if no events cancelled
     */
    @Redirect(method = "entityDropItem", at = @At(value = "INVOKE", target = "Lnet/minecraft/item/ItemStack;getItem()Lnet/minecraft/item/Item;"))
    private Item onGetItem(ItemStack itemStack, ItemStack itemStackIn, float offsetY) {
        if (itemStack.getItem() != null) {
            // First we want to throw the DropItemEvent.PRE
            ItemStackSnapshot snapshot = ((org.spongepowered.api.item.inventory.ItemStack) itemStack).createSnapshot();
            List<ItemStackSnapshot> original = new ArrayList<>();
            original.add(snapshot);
            DropItemEvent.Pre dropEvent = SpongeEventFactory.createDropItemEventPre(Cause.of(NamedCause.source(this)),
                    ImmutableList.of(snapshot), original);
            if (dropEvent.isCancelled()) {
                return null;
            }
            this.custom = dropEvent.getDroppedItems().get(0);

            // Then throw the ConstructEntityEvent
            Transform<World> suggested = new Transform<>(this.getWorld(), new Vector3d(this.posX, this.posY + (double) offsetY, this.posZ));
            SpawnCause cause = EntitySpawnCause.builder().entity(this).type(SpawnTypes.DROPPED_ITEM).build();
            ConstructEntityEvent.Pre event = SpongeEventFactory
                    .createConstructEntityEventPre(Cause.of(NamedCause.source(cause)), EntityTypes.ITEM, suggested);
            SpongeImpl.postEvent(event);
            return event.isCancelled() ? null : itemStack.getItem();
        }
        return null;
    }

    /**
     * @author gabizou - January 30th, 2016
     *
     * Creates the argument where we can override the item stack being used to create
     * the entity item. based on the previous event.
     *
     * @param itemStack The supposed item stack to drop, originally the original argument passed in
     * @return The actual itemstack
     */
    @ModifyArg(method = "entityDropItem", at = @At(value = "INVOKE", target = ENTITY_ITEM_INIT))
    private ItemStack onItemCreationFroDrop(ItemStack itemStack) {
        ItemStack stack = this.custom == null ? itemStack : ((ItemStack) this.custom.createStack());
        this.custom = null;
        return stack;
    }

<<<<<<< HEAD
=======
    @Redirect(method = "entityDropItem", at = @At(value = "INVOKE", target = WORLD_SPAWN_ENTITY))
    private boolean onSpawnEntityDrop(net.minecraft.world.World world, net.minecraft.entity.Entity entity, ItemStack itemStackIn, float offsetY) {
        SpawnCause cause = EntitySpawnCause.builder()
                .entity(this)
                .type(SpawnTypes.DROPPED_ITEM)
                .build();
        return ((World) world).spawnEntity(((Entity) entity), Cause.of(NamedCause.source(cause)));
    }

    @Inject(method = "setDead", at = @At("HEAD"))
    public void onSetDead(CallbackInfo ci) {
        if (this.worldObj.isRemote || (this.mcEntity instanceof EntityLivingBase && !(this.mcEntity instanceof EntityArmorStand))) {
            return;
        }

        EntityPlayer player = StaticMixinHelper.packetPlayer;
        IMixinWorld spongeWorld = (IMixinWorld) this.worldObj;
        // Check if entity is killing self (ex. item despawning)
        if (spongeWorld.getCauseTracker().hasTickingEntity()) {
            Entity tickingEntity = ((IMixinWorld) this.worldObj).getCauseTracker().getCurrentTickEntity().get();
            if (tickingEntity == this.mcEntity)  {
                this.destructCause = Cause.of(NamedCause.source(tickingEntity));
            }
        // Check if a player is colliding with this entity (ex. item pickup)
        } else if (player != null) {
            if (this.mcEntity.getUniqueID().equals(((IMixinEntityPlayer) player).getCollidingEntityUuid())) {
                this.destructCause = Cause.of(NamedCause.source(StaticMixinHelper.packetPlayer));
            }
        // Check for a possible DamageSource
        } else {
            this.lastDamageSource = SpongeHooks.getEntityDamageSource(this.mcEntity);
            if (this.lastDamageSource != null) {
                this.destructCause = Cause.of(NamedCause.source(this.lastDamageSource));
            } else {
                if (spongeWorld.getCauseTracker().hasTickingTileEntity()) {
                    TileEntity te = (TileEntity) spongeWorld.getCauseTracker().getCurrentTickTileEntity().get();
                    this.destructCause = Cause.of(NamedCause.source(te));
                }
            }
        }
    }

    @Override
    public DamageSource getLastDamageSource() {
        return this.lastDamageSource;
    }

    @Override
    public Cause getNonLivingDestructCause() {
        return this.destructCause;
    }

    @Override
    public void setCurrentCollidingBlock(BlockState state) {
        this.currentCollidingBlock = state;
    }

    @Override
    public BlockState getCurrentCollidingBlock() {
        if (this.currentCollidingBlock == null) {
            return (BlockState) Blocks.air.getDefaultState();
        }
        return this.currentCollidingBlock;
    }
>>>>>>> 4d9d669f
}<|MERGE_RESOLUTION|>--- conflicted
+++ resolved
@@ -152,11 +152,7 @@
     @Nullable private Text displayName;
     protected DamageSource lastDamageSource;
     private Cause destructCause;
-<<<<<<< HEAD
-=======
     private BlockState currentCollidingBlock;
-    private net.minecraft.entity.Entity mcEntity = (net.minecraft.entity.Entity)(Object) this;
->>>>>>> 4d9d669f
 
     @Shadow private UUID entityUniqueID;
     @Shadow public net.minecraft.world.World worldObj;
@@ -1090,61 +1086,6 @@
         this.custom = null;
         return stack;
     }
-
-<<<<<<< HEAD
-=======
-    @Redirect(method = "entityDropItem", at = @At(value = "INVOKE", target = WORLD_SPAWN_ENTITY))
-    private boolean onSpawnEntityDrop(net.minecraft.world.World world, net.minecraft.entity.Entity entity, ItemStack itemStackIn, float offsetY) {
-        SpawnCause cause = EntitySpawnCause.builder()
-                .entity(this)
-                .type(SpawnTypes.DROPPED_ITEM)
-                .build();
-        return ((World) world).spawnEntity(((Entity) entity), Cause.of(NamedCause.source(cause)));
-    }
-
-    @Inject(method = "setDead", at = @At("HEAD"))
-    public void onSetDead(CallbackInfo ci) {
-        if (this.worldObj.isRemote || (this.mcEntity instanceof EntityLivingBase && !(this.mcEntity instanceof EntityArmorStand))) {
-            return;
-        }
-
-        EntityPlayer player = StaticMixinHelper.packetPlayer;
-        IMixinWorld spongeWorld = (IMixinWorld) this.worldObj;
-        // Check if entity is killing self (ex. item despawning)
-        if (spongeWorld.getCauseTracker().hasTickingEntity()) {
-            Entity tickingEntity = ((IMixinWorld) this.worldObj).getCauseTracker().getCurrentTickEntity().get();
-            if (tickingEntity == this.mcEntity)  {
-                this.destructCause = Cause.of(NamedCause.source(tickingEntity));
-            }
-        // Check if a player is colliding with this entity (ex. item pickup)
-        } else if (player != null) {
-            if (this.mcEntity.getUniqueID().equals(((IMixinEntityPlayer) player).getCollidingEntityUuid())) {
-                this.destructCause = Cause.of(NamedCause.source(StaticMixinHelper.packetPlayer));
-            }
-        // Check for a possible DamageSource
-        } else {
-            this.lastDamageSource = SpongeHooks.getEntityDamageSource(this.mcEntity);
-            if (this.lastDamageSource != null) {
-                this.destructCause = Cause.of(NamedCause.source(this.lastDamageSource));
-            } else {
-                if (spongeWorld.getCauseTracker().hasTickingTileEntity()) {
-                    TileEntity te = (TileEntity) spongeWorld.getCauseTracker().getCurrentTickTileEntity().get();
-                    this.destructCause = Cause.of(NamedCause.source(te));
-                }
-            }
-        }
-    }
-
-    @Override
-    public DamageSource getLastDamageSource() {
-        return this.lastDamageSource;
-    }
-
-    @Override
-    public Cause getNonLivingDestructCause() {
-        return this.destructCause;
-    }
-
     @Override
     public void setCurrentCollidingBlock(BlockState state) {
         this.currentCollidingBlock = state;
@@ -1157,5 +1098,4 @@
         }
         return this.currentCollidingBlock;
     }
->>>>>>> 4d9d669f
 }