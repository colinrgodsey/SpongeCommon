--- conflicted
+++ resolved
@@ -389,18 +389,10 @@
             }
             EntityUtil.changeWorld((net.minecraft.entity.Entity) (Object) this, location, ((IMixinWorldServer) this.worldObj).getDimensionId(), ((IMixinWorldServer) nmsWorld).getDimensionId());
         } else {
-<<<<<<< HEAD
             if (thisEntity instanceof EntityPlayerMP && ((EntityPlayerMP) thisEntity).connection != null) {
+                ((WorldServer) location.getExtent()).getChunkProvider().loadChunk(location.getChunkPosition().getX(), location.getChunkPosition().getZ());
                 ((EntityPlayerMP) thisEntity).connection.setPlayerLocation(location.getX(), location.getY(), location.getZ(),
                         thisEntity.rotationYaw, thisEntity.rotationPitch);
-=======
-            if (this.mcEntity instanceof EntityPlayerMP && ((EntityPlayerMP) this.mcEntity).playerNetServerHandler != null) {
-                // make sure chunk is loaded
-                chunkProviderServer.loadChunk(location.getChunkPosition().getX(), location.getChunkPosition().getZ());
-                ((EntityPlayerMP) this.mcEntity).playerNetServerHandler
-                    .setPlayerLocation(location.getPosition().getX(), location.getPosition().getY(), location.getPosition().getZ(),
-                            this.mcEntity.rotationYaw, this.mcEntity.rotationPitch);
->>>>>>> d02c9084
             } else {
                 setPosition(location.getPosition().getX(), location.getPosition().getY(), location.getPosition().getZ());
             }
@@ -734,64 +726,11 @@
      */
     @Nullable
     @Overwrite
-<<<<<<< HEAD
     public net.minecraft.entity.Entity changeDimension(int toDimensionId) {
         if (!this.worldObj.isRemote && !this.isDead) {
             // Sponge Start - Handle teleportation solely in TrackingUtil where everything can be debugged.
             return EntityUtil.transferEntityToDimension(this, toDimensionId);
             // Sponge End
-=======
-    public void travelToDimension(int toDimensionId)
-    {
-        if (!this.worldObj.isRemote && !this.isDead)
-        {
-            // handle portal event
-            DisplaceEntityEvent.Teleport.Portal event = SpongeCommonEventFactory.handleDisplaceEntityPortalEvent(this.mcEntity, toDimensionId, null);
-            if (event == null || event.isCancelled()) {
-                return;
-            }
-
-            this.worldObj.theProfiler.startSection("changeDimension");
-            // use the world from event
-            WorldServer toWorld = (WorldServer) event.getToTransform().getExtent();
-            this.worldObj.removeEntity(this.mcEntity);
-            this.isDead = false;
-            this.worldObj.theProfiler.startSection("reposition");
-            // make sure chunk is loaded
-            boolean chunkLoadOverride = toWorld.theChunkProviderServer.chunkLoadOverride;
-            toWorld.theChunkProviderServer.chunkLoadOverride = true;
-            toWorld.theChunkProviderServer.loadChunk(event.getToTransform().getLocation().getChunkPosition().getX(), event.getToTransform().getLocation().getChunkPosition().getZ());
-            toWorld.theChunkProviderServer.chunkLoadOverride = chunkLoadOverride;
-            // Only need to update the entity location here as the portal is handled in SpongeCommonEventFactory
-            this.setLocationAndAngles(event.getToTransform().getPosition().getX(), event.getToTransform().getPosition().getY(), event.getToTransform().getPosition().getZ(), (float) event.getToTransform().getYaw(), (float) event.getToTransform().getPitch());
-            toWorld.spawnEntityInWorld(this.mcEntity);
-            toWorld.updateEntityWithOptionalForce(this.mcEntity, false);
-            this.worldObj.theProfiler.endSection();
-            this.worldObj = toWorld;
-
-            // Disable recreation of entities when traveling through portals
-            /*this.worldObj.theProfiler.endStartSection("reloading");
-            net.minecraft.entity.Entity entity = EntityList.createEntityByName(EntityList.getEntityString(this.mcEntity), toWorld);
-
-            if (entity != null)
-            {
-                entity.copyDataFromOld(this.mcEntity);
-
-                if (toWorld.provider instanceof WorldProviderEnd)
-                {
-                    BlockPos blockpos = this.worldObj.getTopSolidOrLiquidBlock(toWorld.getSpawnPoint());
-                    entity.moveToBlockPosAndAngles(blockpos, entity.rotationYaw, entity.rotationPitch);
-                }
-
-                toWorld.spawnEntityInWorld(entity);
-            }
-
-            this.isDead = true;*/
-            this.worldObj.theProfiler.endSection();
-            //fromWorld.resetUpdateEntityTick();
-            //toWorld.resetUpdateEntityTick();
-            this.worldObj.theProfiler.endSection();
->>>>>>> d02c9084
         }
         return null;
     }
