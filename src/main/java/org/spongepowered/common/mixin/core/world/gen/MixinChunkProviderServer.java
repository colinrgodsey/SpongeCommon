/*
 * This file is part of Sponge, licensed under the MIT License (MIT).
 *
 * Copyright (c) SpongePowered <https://www.spongepowered.org>
 * Copyright (c) contributors
 *
 * Permission is hereby granted, free of charge, to any person obtaining a copy
 * of this software and associated documentation files (the "Software"), to deal
 * in the Software without restriction, including without limitation the rights
 * to use, copy, modify, merge, publish, distribute, sublicense, and/or sell
 * copies of the Software, and to permit persons to whom the Software is
 * furnished to do so, subject to the following conditions:
 *
 * The above copyright notice and this permission notice shall be included in
 * all copies or substantial portions of the Software.
 *
 * THE SOFTWARE IS PROVIDED "AS IS", WITHOUT WARRANTY OF ANY KIND, EXPRESS OR
 * IMPLIED, INCLUDING BUT NOT LIMITED TO THE WARRANTIES OF MERCHANTABILITY,
 * FITNESS FOR A PARTICULAR PURPOSE AND NONINFRINGEMENT. IN NO EVENT SHALL THE
 * AUTHORS OR COPYRIGHT HOLDERS BE LIABLE FOR ANY CLAIM, DAMAGES OR OTHER
 * LIABILITY, WHETHER IN AN ACTION OF CONTRACT, TORT OR OTHERWISE, ARISING FROM,
 * OUT OF OR IN CONNECTION WITH THE SOFTWARE OR THE USE OR OTHER DEALINGS IN
 * THE SOFTWARE.
 */
package org.spongepowered.common.mixin.core.world.gen;

import it.unimi.dsi.fastutil.longs.Long2ObjectMap;
import net.minecraft.util.math.ChunkPos;
import com.flowpowered.math.vector.Vector3i;
import net.minecraft.world.WorldServer;
import net.minecraft.world.chunk.Chunk;
import net.minecraft.world.chunk.storage.IChunkLoader;
import net.minecraft.world.gen.ChunkProviderServer;
import org.spongepowered.asm.mixin.Final;
import org.spongepowered.api.data.DataContainer;
import org.spongepowered.api.world.storage.ChunkDataStream;
import org.spongepowered.api.world.storage.WorldProperties;
import org.spongepowered.api.world.storage.WorldStorage;
import org.spongepowered.asm.mixin.Mixin;
import org.spongepowered.asm.mixin.Shadow;
import org.spongepowered.asm.mixin.injection.At;
import org.spongepowered.asm.mixin.injection.Inject;
import org.spongepowered.asm.mixin.injection.callback.CallbackInfoReturnable;
import org.spongepowered.common.interfaces.world.IMixinAnvilChunkLoader;
import org.spongepowered.common.interfaces.world.gen.IMixinChunkProviderServer;
import org.spongepowered.common.world.storage.SpongeChunkDataStream;
import org.spongepowered.common.world.storage.WorldStorageUtil;

import java.util.Optional;
import java.util.concurrent.CompletableFuture;

import javax.annotation.Nullable;

@Mixin(ChunkProviderServer.class)
public abstract class MixinChunkProviderServer implements WorldStorage, IMixinChunkProviderServer {

    @Shadow public WorldServer worldObj;
    @Shadow @Final private IChunkLoader chunkLoader;
    @Shadow @Final private Long2ObjectMap<Chunk> id2ChunkMap;

    @Shadow public abstract Chunk provideChunk(int x, int z);

    @Nullable
    @Override
    public Chunk getChunkIfLoaded(int x, int z) {
        return this.id2ChunkMap.get(ChunkPos.chunkXZ2Int(x, z));
    }


    @Override
    public ChunkDataStream getGeneratedChunks() {
        if (!(this.chunkLoader instanceof IMixinAnvilChunkLoader)) {
            throw new UnsupportedOperationException("unknown chunkLoader");
        }
        return new SpongeChunkDataStream(((IMixinAnvilChunkLoader) this.chunkLoader).getWorldDir());
    }

    @Override
    public CompletableFuture<Boolean> doesChunkExist(Vector3i chunkCoords) {
        return WorldStorageUtil.doesChunkExist(this.worldObj, this.chunkLoader, chunkCoords);
    }

    @Override
    public CompletableFuture<Optional<DataContainer>> getChunkData(Vector3i chunkCoords) {
        return WorldStorageUtil.getChunkData(this.worldObj, this.chunkLoader, chunkCoords);
    }

    @Override
    public WorldProperties getWorldProperties() {
        return (WorldProperties) this.worldObj.getWorldInfo();
    }

<<<<<<< HEAD

=======
    @Inject(method = "unloadQueuedChunks", at = @At("HEAD"))
    public void onUnloadQueuedChunksStart(CallbackInfoReturnable<Boolean> ci) {
        IMixinWorld spongeWorld = (IMixinWorld) this.worldObj;
        spongeWorld.getTimingsHandler().doChunkUnload.startTiming();
    }

    @Inject(method = "unloadQueuedChunks", at = @At("RETURN"))
    public void onUnloadQueuedChunksEnd(CallbackInfoReturnable<Boolean> ci) {
        IMixinWorld spongeWorld = (IMixinWorld) this.worldObj;
        spongeWorld.getTimingsHandler().doChunkUnload.stopTiming();
    }
>>>>>>> aeafd12c
}<|MERGE_RESOLUTION|>--- conflicted
+++ resolved
@@ -42,6 +42,7 @@
 import org.spongepowered.asm.mixin.injection.Inject;
 import org.spongepowered.asm.mixin.injection.callback.CallbackInfoReturnable;
 import org.spongepowered.common.interfaces.world.IMixinAnvilChunkLoader;
+import org.spongepowered.common.interfaces.world.IMixinWorldServer;
 import org.spongepowered.common.interfaces.world.gen.IMixinChunkProviderServer;
 import org.spongepowered.common.world.storage.SpongeChunkDataStream;
 import org.spongepowered.common.world.storage.WorldStorageUtil;
@@ -90,19 +91,14 @@
         return (WorldProperties) this.worldObj.getWorldInfo();
     }
 
-<<<<<<< HEAD
-
-=======
     @Inject(method = "unloadQueuedChunks", at = @At("HEAD"))
     public void onUnloadQueuedChunksStart(CallbackInfoReturnable<Boolean> ci) {
-        IMixinWorld spongeWorld = (IMixinWorld) this.worldObj;
-        spongeWorld.getTimingsHandler().doChunkUnload.startTiming();
+        ((IMixinWorldServer) this.worldObj).getTimingsHandler().doChunkUnload.startTiming();
     }
 
     @Inject(method = "unloadQueuedChunks", at = @At("RETURN"))
     public void onUnloadQueuedChunksEnd(CallbackInfoReturnable<Boolean> ci) {
-        IMixinWorld spongeWorld = (IMixinWorld) this.worldObj;
-        spongeWorld.getTimingsHandler().doChunkUnload.stopTiming();
+        ((IMixinWorldServer) this.worldObj).getTimingsHandler().doChunkUnload.stopTiming();
     }
->>>>>>> aeafd12c
+
 }