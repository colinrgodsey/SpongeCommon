--- conflicted
+++ resolved
@@ -83,28 +83,14 @@
 
     @Override
     public DirectionalData getDirectionalData() {
-<<<<<<< HEAD
         // TODO this needs to be looked at
         return new SpongeDirectionalData(DirectionResolver.getFor(this.facingDirection == null ? EnumFacing.NORTH : this.facingDirection));
-=======
-        if (this.facingDirection == null) {
-            this.facingDirection = EnumFacing.NORTH;
-        }
-        return new SpongeDirectionalData(DirectionResolver.getFor(this.facingDirection));
->>>>>>> 34f68b80
     }
 
     @Override
     public Value<Direction> direction() {
-<<<<<<< HEAD
         // TODO this needs to be looked at
         return new SpongeValue<>(Keys.DIRECTION, Direction.NONE, DirectionResolver.getFor(this.facingDirection == null ? EnumFacing.NORTH : this.facingDirection));
-=======
-        if (this.facingDirection == null) {
-            this.facingDirection = EnumFacing.NORTH;
-        }
-        return new SpongeValue<>(Keys.DIRECTION, Direction.NONE, DirectionResolver.getFor(this.facingDirection));
->>>>>>> 34f68b80
     }
 
     @Override
