--- conflicted
+++ resolved
@@ -34,11 +34,8 @@
 import com.google.common.collect.ImmutableList;
 import com.typesafe.config.ConfigRenderOptions;
 import net.minecraft.block.Block;
-<<<<<<< HEAD
 import net.minecraft.block.BlockEventData;
 import net.minecraft.block.ITileEntityProvider;
-=======
->>>>>>> de82487a
 import net.minecraft.block.state.IBlockState;
 import net.minecraft.entity.effect.EntityLightningBolt;
 import net.minecraft.entity.passive.EntityHorse;
@@ -772,6 +769,15 @@
         }
     }
 
+    @Inject(method = "addBlockEvent", at = @At("HEAD"), cancellable = true)
+    public void addBlockEvent(BlockPos pos, Block blockIn, int eventID, int eventParam, CallbackInfo ci) {
+        // We fire a Pre event to make sure our captures do not get stuck in a loop.
+        // This is very common with pistons as they add block events while blocks are being notified.
+        if (SpongeCommonEventFactory.handleChangeBlockEventPre(this, pos)) {
+            ci.cancel();
+        }
+    }
+
     @Redirect(method = "sendQueuedBlockEvents", at = @At(value = "INVOKE", target = "Lnet/minecraft/world/DimensionType;getId()I"), expect = 0, require = 0)
     private int onGetDimensionIdForBlockEvents(DimensionType dimensionType) {
         return this.getDimensionId();
@@ -1273,15 +1279,6 @@
     @Inject(method = "newExplosion", at = @At(value = "RETURN"))
     public void onExplosionReturn(net.minecraft.entity.Entity entityIn, double x, double y, double z, float strength, boolean isFlaming, boolean isSmoking, CallbackInfoReturnable<net.minecraft.world.Explosion> cir) {
         this.processingExplosion = false;
-    }
-
-    @Inject(method = "addBlockEvent", at = @At("HEAD"), cancellable = true)
-    public void addBlockEvent(BlockPos pos, Block blockIn, int eventID, int eventParam, CallbackInfo ci) {
-        // We fire a Pre event to make sure our captures do not get stuck in a loop.
-        // This is very common with pistons as they add block events while blocks are being notified.
-        if (SpongeCommonEventFactory.handleChangeBlockEventPre(this.mcWorldServer, pos)) {
-            ci.cancel();
-        }
     }
 
     /**
