/*
 * This file is part of Sponge, licensed under the MIT License (MIT).
 *
 * Copyright (c) SpongePowered <https://www.spongepowered.org>
 * Copyright (c) contributors
 *
 * Permission is hereby granted, free of charge, to any person obtaining a copy
 * of this software and associated documentation files (the "Software"), to deal
 * in the Software without restriction, including without limitation the rights
 * to use, copy, modify, merge, publish, distribute, sublicense, and/or sell
 * copies of the Software, and to permit persons to whom the Software is
 * furnished to do so, subject to the following conditions:
 *
 * The above copyright notice and this permission notice shall be included in
 * all copies or substantial portions of the Software.
 *
 * THE SOFTWARE IS PROVIDED "AS IS", WITHOUT WARRANTY OF ANY KIND, EXPRESS OR
 * IMPLIED, INCLUDING BUT NOT LIMITED TO THE WARRANTIES OF MERCHANTABILITY,
 * FITNESS FOR A PARTICULAR PURPOSE AND NONINFRINGEMENT. IN NO EVENT SHALL THE
 * AUTHORS OR COPYRIGHT HOLDERS BE LIABLE FOR ANY CLAIM, DAMAGES OR OTHER
 * LIABILITY, WHETHER IN AN ACTION OF CONTRACT, TORT OR OTHERWISE, ARISING FROM,
 * OUT OF OR IN CONNECTION WITH THE SOFTWARE OR THE USE OR OTHER DEALINGS IN
 * THE SOFTWARE.
 */
package org.spongepowered.common.mixin.core.world;

import static com.google.common.base.Preconditions.checkArgument;
import static com.google.common.base.Preconditions.checkNotNull;

import co.aikar.timings.WorldTimingsHandler;
import com.flowpowered.math.vector.Vector3d;
import com.flowpowered.math.vector.Vector3i;
import com.google.common.collect.ImmutableList;
import com.typesafe.config.ConfigRenderOptions;
import net.minecraft.block.Block;
import net.minecraft.block.BlockEventData;
import net.minecraft.block.ITileEntityProvider;
import net.minecraft.block.state.IBlockState;
import net.minecraft.entity.effect.EntityLightningBolt;
import net.minecraft.entity.player.EntityPlayer;
import net.minecraft.init.SoundEvents;
import net.minecraft.nbt.NBTTagCompound;
import net.minecraft.network.Packet;
import net.minecraft.profiler.Profiler;
import net.minecraft.server.MinecraftServer;
import net.minecraft.server.management.PlayerList;
import net.minecraft.util.EnumFacing;
import net.minecraft.util.ITickable;
import net.minecraft.util.math.BlockPos;
import net.minecraft.world.DimensionType;
import net.minecraft.world.NextTickListEntry;
<<<<<<< HEAD
import net.minecraft.world.World;
import net.minecraft.world.WorldProvider;
=======
import net.minecraft.world.Teleporter;
>>>>>>> 6b16f46f
import net.minecraft.world.WorldServer;
import net.minecraft.world.WorldSettings;
<<<<<<< HEAD
import net.minecraft.world.WorldType;
import net.minecraft.world.biome.BiomeProvider;
import net.minecraft.world.chunk.IChunkGenerator;
import net.minecraft.world.gen.ChunkProviderServer;
import net.minecraft.world.storage.ISaveHandler;
import net.minecraft.world.storage.WorldInfo;
import ninja.leaping.configurate.hocon.HoconConfigurationLoader;
import org.spongepowered.api.block.BlockState;
=======
import net.minecraft.world.biome.BiomeGenBase;
import org.apache.logging.log4j.Level;
import org.spongepowered.api.block.BlockSnapshot;
>>>>>>> 6b16f46f
import org.spongepowered.api.block.ScheduledBlockUpdate;
import org.spongepowered.api.block.tileentity.TileEntity;
import org.spongepowered.api.data.DataContainer;
import org.spongepowered.api.data.manipulator.DataManipulator;
import org.spongepowered.api.data.translator.ConfigurateTranslator;
import org.spongepowered.api.effect.particle.ParticleEffect;
import org.spongepowered.api.effect.sound.SoundCategory;
import org.spongepowered.api.effect.sound.SoundType;
import org.spongepowered.api.entity.Entity;
import org.spongepowered.api.entity.EntityTypes;
import org.spongepowered.api.entity.Transform;
import org.spongepowered.api.entity.living.player.Player;
import org.spongepowered.api.event.SpongeEventFactory;
import org.spongepowered.api.event.cause.Cause;
import org.spongepowered.api.event.cause.NamedCause;
import org.spongepowered.api.event.cause.entity.spawn.SpawnCause;
import org.spongepowered.api.event.cause.entity.spawn.SpawnTypes;
import org.spongepowered.api.event.cause.entity.spawn.WeatherSpawnCause;
import org.spongepowered.api.event.entity.ConstructEntityEvent;
import org.spongepowered.api.event.world.ChangeWorldWeatherEvent;
import org.spongepowered.api.plugin.PluginContainer;
import org.spongepowered.api.util.Direction;
import org.spongepowered.api.util.PositionOutOfBoundsException;
import org.spongepowered.api.world.Chunk;
import org.spongepowered.api.world.GeneratorType;
import org.spongepowered.api.world.GeneratorTypes;
<<<<<<< HEAD
import org.spongepowered.api.world.Location;
import org.spongepowered.api.world.gen.BiomeGenerator;
import org.spongepowered.api.world.gen.WorldGenerator;
import org.spongepowered.api.world.gen.WorldGeneratorModifier;
=======
import org.spongepowered.api.world.PortalAgent;
import org.spongepowered.api.world.PortalAgentType;
import org.spongepowered.api.world.PortalAgentTypes;
import org.spongepowered.api.world.storage.WorldProperties;
>>>>>>> 6b16f46f
import org.spongepowered.api.world.storage.WorldStorage;
import org.spongepowered.api.world.weather.Weather;
import org.spongepowered.api.world.weather.Weathers;
import org.spongepowered.asm.mixin.Final;
import org.spongepowered.asm.mixin.Mixin;
import org.spongepowered.asm.mixin.Shadow;
import org.spongepowered.asm.mixin.injection.At;
import org.spongepowered.asm.mixin.injection.Constant;
import org.spongepowered.asm.mixin.injection.Inject;
import org.spongepowered.asm.mixin.injection.ModifyConstant;
import org.spongepowered.asm.mixin.injection.Redirect;
import org.spongepowered.asm.mixin.injection.callback.CallbackInfo;
import org.spongepowered.asm.mixin.injection.callback.CallbackInfoReturnable;
import org.spongepowered.common.SpongeImpl;
import org.spongepowered.common.block.SpongeBlockSnapshot;
import org.spongepowered.common.config.SpongeConfig;
import org.spongepowered.common.data.util.DataQueries;
import org.spongepowered.common.effect.particle.SpongeParticleEffect;
import org.spongepowered.common.effect.particle.SpongeParticleHelper;
import org.spongepowered.common.entity.EntityUtil;
import org.spongepowered.common.event.EventConsumer;
import org.spongepowered.common.event.InternalNamedCauses;
import org.spongepowered.common.event.SpongeCommonEventFactory;
import org.spongepowered.common.event.tracking.CauseTracker;
import org.spongepowered.common.event.tracking.IPhaseState;
import org.spongepowered.common.event.tracking.PhaseContext;
import org.spongepowered.common.event.tracking.PhaseData;
import org.spongepowered.common.event.tracking.TrackingUtil;
import org.spongepowered.common.event.tracking.phase.PluginPhase;
import org.spongepowered.common.event.tracking.phase.TrackingPhases;
import org.spongepowered.common.event.tracking.phase.WorldPhase;
import org.spongepowered.common.event.tracking.phase.function.EntityListConsumer;
import org.spongepowered.common.interfaces.IMixinNextTickListEntry;
import org.spongepowered.common.interfaces.block.IMixinBlock;
import org.spongepowered.common.interfaces.block.IMixinBlockEventData;
import org.spongepowered.common.interfaces.block.tile.IMixinTileEntity;
import org.spongepowered.common.interfaces.world.IMixinWorldInfo;
import org.spongepowered.common.interfaces.world.IMixinWorldProvider;
import org.spongepowered.common.interfaces.world.IMixinWorldServer;
import org.spongepowered.common.interfaces.world.gen.IMixinChunkProviderServer;
import org.spongepowered.common.interfaces.world.gen.IPopulatorProvider;
import org.spongepowered.common.registry.provider.DirectionFacingProvider;
import org.spongepowered.common.util.VecHelper;
import org.spongepowered.common.world.WorldManager;
import org.spongepowered.common.world.border.PlayerBorderListener;
import org.spongepowered.common.world.gen.SpongeChunkGenerator;
import org.spongepowered.common.world.gen.SpongeGenerationPopulator;
import org.spongepowered.common.world.gen.SpongeWorldGenerator;
import org.spongepowered.common.world.gen.WorldGenConstants;
import org.spongepowered.common.world.type.SpongeWorldType;

import java.io.BufferedWriter;
import java.io.StringWriter;
import java.util.ArrayList;
import java.util.Collection;
import java.util.EnumSet;
import java.util.HashMap;
import java.util.List;
import java.util.Map;
import java.util.Optional;
import java.util.Random;
import java.util.Set;
import java.util.TreeSet;
import java.util.UUID;

import javax.annotation.Nullable;

@Mixin(WorldServer.class)
public abstract class MixinWorldServer extends MixinWorld implements IMixinWorldServer {

    private static final String PROFILER_SS = "Lnet/minecraft/profiler/Profiler;startSection(Ljava/lang/String;)V";
    private static final String PROFILER_ESS = "Lnet/minecraft/profiler/Profiler;endStartSection(Ljava/lang/String;)V";

    private static final Vector3i BLOCK_MIN = new Vector3i(-30000000, 0, -30000000);
    private static final Vector3i BLOCK_MAX = new Vector3i(30000000, 256, 30000000).sub(1, 1, 1);

    private final CauseTracker causeTracker = new CauseTracker((WorldServer) (Object) this);
    private final Map<net.minecraft.entity.Entity, Vector3d> rotationUpdates = new HashMap<>();
    private SpongeChunkGenerator spongegen;
    private SpongeConfig<?> activeConfig;
    protected long weatherStartTime;
    protected Weather prevWeather;
    protected WorldTimingsHandler timings = new WorldTimingsHandler((WorldServer) (Object) this);

    @Shadow @Final private MinecraftServer mcServer;
    @Shadow @Final private Set<NextTickListEntry> pendingTickListEntriesHashSet;
    @Shadow @Final private TreeSet<NextTickListEntry> pendingTickListEntriesTreeSet;
<<<<<<< HEAD
    @Shadow private WorldServer.ServerBlockEventList[] blockEventQueue;
=======
    @Shadow private Teleporter worldTeleporter;
    @Shadow private ServerBlockEventList[] blockEventQueue;
>>>>>>> 6b16f46f
    @Shadow private int blockEventCacheIndex;

    @Shadow public abstract boolean fireBlockEvent(BlockEventData event);
    @Shadow @Nullable public abstract net.minecraft.entity.Entity getEntityFromUuid(UUID uuid);

    @Inject(method = "<init>", at = @At("RETURN"))
    public void onConstruct(MinecraftServer server, ISaveHandler saveHandlerIn, WorldInfo info, int dimensionId, Profiler profilerIn, CallbackInfo callbackInfo) {
        this.prevWeather = getWeather();
        this.weatherStartTime = this.worldInfo.getWorldTotalTime();
<<<<<<< HEAD
        ((World) (Object) this).getWorldBorder().addListener(new PlayerBorderListener(this.getMinecraftServer(), dimensionId));
=======
        PortalAgentType portalAgentType = ((WorldProperties) this.worldInfo).getPortalAgentType();
        if (!portalAgentType.equals(PortalAgentTypes.DEFAULT)) {
            try {
                this.worldTeleporter = (Teleporter) portalAgentType.getPortalAgentClass().getConstructor(new Class[] {WorldServer.class})
                        .newInstance(new Object[] {this});
            } catch (Exception e) {
                SpongeImpl.getLogger().log(Level.ERROR, "Could not create PortalAgent of type " + portalAgentType.getId()
                        + " for world " + this.getName() + ": " + e.getMessage() + ". Falling back to default...");
            }
        }
>>>>>>> 6b16f46f

        // Turn on capturing
        updateWorldGenerator();
    }

    @Inject(method = "createSpawnPosition(Lnet/minecraft/world/WorldSettings;)V", at = @At("HEAD"), cancellable = true)
    public void onCreateSpawnPosition(WorldSettings settings, CallbackInfo ci) {
        GeneratorType generatorType = (GeneratorType) settings.getTerrainType();
        if (generatorType != null && generatorType.equals(GeneratorTypes.THE_END)) {
            this.worldInfo.setSpawn(new BlockPos(55, 60, 0));
            ci.cancel();
        }
    }

<<<<<<< HEAD
    @Override
    public boolean isProcessingExplosion() {
        return this.processingExplosion;
=======
    @Redirect(method = "updateBlocks", at = @At(value = "INVOKE", target = "Lnet/minecraft/block/Block;randomTick(Lnet/minecraft/world/World;Lnet/minecraft/util/BlockPos;Lnet/minecraft/block/state/IBlockState;Ljava/util/Random;)V"))
    public void onUpdateBlocks(Block block, net.minecraft.world.World worldIn, BlockPos pos, IBlockState state, Random rand) {
        final CauseTracker causeTracker = this.getCauseTracker();
        if (causeTracker.hasTickingBlock() || causeTracker.isCapturingTerrainGen() || causeTracker.isWorldSpawnerRunning() || causeTracker
                .isChunkSpawnerRunning()) {
            block.randomTick(worldIn, pos, state, rand);
            return;
        }

        causeTracker.randomTickBlock(block, pos, state, rand);
>>>>>>> 6b16f46f
    }

    @Override
    public boolean isMinecraftChunkLoaded(int x, int z, boolean allowEmpty) {
        return this.isChunkLoaded(x, z, allowEmpty);
    }

    @Override
    public SpongeConfig<SpongeConfig.WorldConfig> getWorldConfig() {
        return ((IMixinWorldInfo) this.worldInfo).getWorldConfig();
    }


    @Override
    public SpongeConfig<?> getActiveConfig() {
        return this.activeConfig;
    }

<<<<<<< HEAD
    @Override
    public void setActiveConfig(SpongeConfig<?> config) {
        this.activeConfig = config;
    }

    @Override
    public boolean isLoaded() {
        return WorldManager.getWorldByDimensionId(getDimensionId()).isPresent();
    }

    @Override
    public void updateWorldGenerator() {

        // Get the default generator for the world type
        DataContainer generatorSettings = this.getProperties().getGeneratorSettings();

        SpongeWorldGenerator newGenerator = createWorldGenerator(generatorSettings);
        // If the base generator is an IChunkProvider which implements
        // IPopulatorProvider we request that it add its populators not covered
        // by the base generation populator
        if (newGenerator.getBaseGenerationPopulator() instanceof IChunkGenerator) {
            // We check here to ensure that the IPopulatorProvider is one of our mixed in ones and not
            // from a mod chunk provider extending a provider that we mixed into
            if (WorldGenConstants.isValid((IChunkGenerator) newGenerator.getBaseGenerationPopulator(), IPopulatorProvider.class)) {
                ((IPopulatorProvider) newGenerator.getBaseGenerationPopulator()).addPopulators(newGenerator);
            }
        } else if (newGenerator.getBaseGenerationPopulator() instanceof IPopulatorProvider) {
            // If its not a chunk provider but is a populator provider then we call it as well
            ((IPopulatorProvider) newGenerator.getBaseGenerationPopulator()).addPopulators(newGenerator);
        }

        for (WorldGeneratorModifier modifier : this.getProperties().getGeneratorModifiers()) {
            modifier.modifyWorldGenerator(this.getProperties(), generatorSettings, newGenerator);
        }
=======
    @Redirect(method = "updateBlockTick", at = @At(value = "INVOKE", target="Lnet/minecraft/block/Block;updateTick(Lnet/minecraft/world/World;Lnet/minecraft/util/BlockPos;Lnet/minecraft/block/state/IBlockState;Ljava/util/Random;)V"))
    public void onUpdateBlockTick(Block block, net.minecraft.world.World worldIn, BlockPos pos, IBlockState state, Random rand) {
        final CauseTracker causeTracker = this.getCauseTracker();
        if (causeTracker.isCapturingTerrainGen() || causeTracker.isWorldSpawnerRunning() || causeTracker
                .isChunkSpawnerRunning()) {
            block.updateTick(worldIn, pos, state, rand);
            return;
        }
        causeTracker.updateTickBlock(block, pos, state, rand);
    }

    @Inject(method = "tickUpdates", at = @At(value = "INVOKE_STRING", target = PROFILER_SS, args = "ldc=cleaning"))
    private void onTickUpdatesCleanup(boolean flag, CallbackInfoReturnable<Boolean> cir) {
        this.timings.scheduledBlocksCleanup.startTiming();
    }

    @Inject(method = "tickUpdates", at = @At(value = "INVOKE_STRING", target = PROFILER_SS, args = "ldc=ticking"))
    private void onTickUpdatesTickingStart(boolean flag, CallbackInfoReturnable<Boolean> cir) {
        this.timings.scheduledBlocksCleanup.stopTiming();
        this.timings.scheduledBlocksTicking.startTiming();
    }

    @Inject(method = "tickUpdates", at = @At("RETURN"))
    private void onTickUpdatesTickingEnd(CallbackInfoReturnable<Boolean> cir) {
        this.timings.scheduledBlocksTicking.stopTiming();
    }
>>>>>>> 6b16f46f

        this.spongegen = createChunkGenerator(newGenerator);
        this.spongegen.setGenerationPopulators(newGenerator.getGenerationPopulators());
        this.spongegen.setPopulators(newGenerator.getPopulators());
        this.spongegen.setBiomeOverrides(newGenerator.getBiomeSettings());

<<<<<<< HEAD
        ChunkProviderServer chunkProviderServer = (ChunkProviderServer) this.getChunkProvider();
        chunkProviderServer.chunkGenerator = this.spongegen;
=======
    // This ticks pending updates to blocks, Requires mixin for NextTickListEntry so we use the correct tracking
    @Redirect(method = "tickUpdates", at = @At(value = "INVOKE", target = "Lnet/minecraft/block/Block;updateTick(Lnet/minecraft/world/World;Lnet/minecraft/util/BlockPos;"
            + "Lnet/minecraft/block/state/IBlockState;Ljava/util/Random;)V"))
    public void onUpdateTick(Block block, net.minecraft.world.World worldIn, BlockPos pos, IBlockState state, Random rand) {
        final CauseTracker causeTracker = this.getCauseTracker();
        if (causeTracker.isCapturingTerrainGen() || causeTracker.isWorldSpawnerRunning() || causeTracker
                .isChunkSpawnerRunning()) {
            block.updateTick(worldIn, pos, state, rand);
            return;
        }

        IMixinBlock spongeBlock = (IMixinBlock) block;
        spongeBlock.getTimingsHandler().startTiming();
        causeTracker.updateTickBlock(block, pos, state, rand);
        spongeBlock.getTimingsHandler().stopTiming();
>>>>>>> 6b16f46f
    }

    @Override
    public SpongeChunkGenerator createChunkGenerator(SpongeWorldGenerator newGenerator) {
        return new SpongeChunkGenerator((net.minecraft.world.World) (Object) this, newGenerator.getBaseGenerationPopulator(),
                newGenerator.getBiomeGenerator());
    }

    @Override
    public SpongeWorldGenerator createWorldGenerator(DataContainer settings) {
        // Minecraft uses a string for world generator settings
        // This string can be a JSON string, or be a string of a custom format

        // Try to convert to custom format
        Optional<String> optCustomSettings = settings.getString(DataQueries.WORLD_CUSTOM_SETTINGS);
        if (optCustomSettings.isPresent()) {
            return this.createWorldGenerator(optCustomSettings.get());
        }

<<<<<<< HEAD
        final StringWriter writer = new StringWriter();
        try {
            HoconConfigurationLoader.builder().setRenderOptions(ConfigRenderOptions.concise().setJson(true))
                    .setSink(() -> new BufferedWriter(writer)).build().save(ConfigurateTranslator.instance().translateData(settings));
        } catch (Exception e) {
            SpongeImpl.getLogger().warn("Failed to convert settings from [{}] for GeneratorType [{}] used by World [{}].", settings,
                    ((net.minecraft.world.World) (Object) this).getWorldType(), this, e);
=======
        final CauseTracker causeTracker = this.getCauseTracker();
        if (causeTracker.isCapturingTerrainGen() || causeTracker.isWorldSpawnerRunning() || causeTracker.isChunkSpawnerRunning()) {
            this.blockEventQueue[this.blockEventCacheIndex].add(blockeventdata);
            return;
>>>>>>> 6b16f46f
        }

        return this.createWorldGenerator(writer.toString());
    }

<<<<<<< HEAD
    @Override
    public SpongeWorldGenerator createWorldGenerator(String settings) {
        final WorldServer worldServer = (WorldServer) (Object) this;
        final WorldType worldType = worldServer.getWorldType();
        final IChunkGenerator chunkGenerator;
        final BiomeProvider biomeProvider;
        if (worldType instanceof SpongeWorldType) {
            chunkGenerator = ((SpongeWorldType) worldType).getChunkGenerator(worldServer, settings);
            biomeProvider = ((SpongeWorldType) worldType).getBiomeProvider(worldServer);
        } else {
            final WorldProvider worldProvider = worldServer.provider;
            ((IMixinWorldProvider) worldProvider).setGeneratorSettings(settings);
            chunkGenerator = worldProvider.createChunkGenerator();
            biomeProvider = worldServer.provider.biomeProvider;
=======
    /**
     * @author bloodmc - May 5th, 2016
     *
     * @reason Used to set proper tracking info before block event is processed
     */
    @Overwrite
    private boolean fireBlockEvent(BlockEventData event) {
        final CauseTracker causeTracker = this.getCauseTracker();
        IBlockState currentState = ((WorldServer)(Object)this).getBlockState(event.getPosition());
        boolean result = false;
        if (currentState.getBlock() == event.getBlock()) {
            if (causeTracker.isCapturingTerrainGen() || causeTracker.isWorldSpawnerRunning() || causeTracker.isChunkSpawnerRunning()) {
                return currentState.getBlock().onBlockEventReceived(((WorldServer)(Object) this), event.getPosition(), currentState, event.getEventID(), event.getEventParameter());
            }

            IMixinBlockEventData blockEvent = (IMixinBlockEventData) event;
            if (blockEvent.hasTickingBlock()) {
                causeTracker.setCurrentTickBlock(blockEvent.getCurrentTickBlock().get());
            } else if (!causeTracker.hasTickingTileEntity() && blockEvent.hasTickingTileEntity()) {
                causeTracker.setCurrentTickTileEntity(blockEvent.getCurrentTickTileEntity().get());
            }
            if (blockEvent.hasSourceUser()) {
                causeTracker.setCurrentNotifier(blockEvent.getSourceUser().get());
            }

            causeTracker.setProcessingVanillaBlockEvent(true);
            result = currentState.getBlock().onBlockEventReceived(((WorldServer)(Object) this), event.getPosition(), currentState, event.getEventID(), event.getEventParameter());
            causeTracker.setProcessingVanillaBlockEvent(false);
            causeTracker.setCurrentTickTileEntity(null);
            causeTracker.setCurrentTickBlock(null);
            causeTracker.setCurrentNotifier(null);
>>>>>>> 6b16f46f
        }
        return new SpongeWorldGenerator(worldServer, (BiomeGenerator) biomeProvider, SpongeGenerationPopulator.of(worldServer, chunkGenerator));
    }

<<<<<<< HEAD
    @Override
    public WorldGenerator getWorldGenerator() {
        return this.spongegen;
    }

    @Override
    public CauseTracker getCauseTracker() {
        return this.causeTracker;
    }

    @Redirect(method = "updateBlocks", at = @At(value = "INVOKE", target = "Lnet/minecraft/block/Block;randomTick(Lnet/minecraft/world/World;Lnet/minecraft/util/math/BlockPos;Lnet/minecraft/block/state/IBlockState;Ljava/util/Random;)V"))
    public void onRandomBlockTick(Block block, net.minecraft.world.World worldIn, BlockPos pos, IBlockState state, Random rand) {
        final CauseTracker causeTracker = this.getCauseTracker();
        final PhaseData currentTuple = causeTracker.getStack().peek();
        final IPhaseState phaseState = currentTuple.getState();
        if (phaseState.getPhase().alreadyCapturingBlockTicks(phaseState, currentTuple.getContext())) {
            block.randomTick(worldIn, pos, state, rand);
            return;
        }

        TrackingUtil.randomTickBlock(causeTracker, block, pos, state, rand);
    }

    @Redirect(method = "updateBlocks", at = @At(value = "INVOKE", target = "Lnet/minecraft/world/WorldServer;isRainingAt(Lnet/minecraft/util/math/BlockPos;)Z"))
    private boolean onLightningCheck(WorldServer world, BlockPos blockPos) {
        if (world.isRainingAt(blockPos)) {
            Transform<org.spongepowered.api.world.World> transform = new Transform<>(this, VecHelper.toVector3d(blockPos).toDouble());
            SpawnCause cause = WeatherSpawnCause.builder().weather(this.getWeather()).type(SpawnTypes.WEATHER).build();
            ConstructEntityEvent.Pre event = SpongeEventFactory.createConstructEntityEventPre(Cause.of(NamedCause.source(cause)),
                    EntityTypes.LIGHTNING, transform);
            SpongeImpl.postEvent(event);
            return !event.isCancelled();
        }
        return false;
    }

    /**
     * @author gabizou - May 17th, 2016
     * @reason This isn't a modify constant at all, but it's the best injection point I can think of
     * to head before the World starts performing precipitation changes.
     *
     * @param iceAndSnow The "iceandsnow" value
     * @return The same value, we are not actually modifying it
     */
    @ModifyConstant(method = "updateBlocks", constant = @Constant(stringValue = "iceandsnow"))
    private String onStartIceAndSnow(String iceAndSnow) {
        final CauseTracker causeTracker = this.getCauseTracker();
        causeTracker.switchToPhase(TrackingPhases.WORLD, WorldPhase.Tick.WEATHER, PhaseContext.start()
                .addCaptures()
                .add(NamedCause.source(this))
                .complete());
        return iceAndSnow;
=======
    @Inject(method = "tick", at = @At(value = "INVOKE_STRING", target = PROFILER_ESS, args = "ldc=tickPending") )
    private void onBeginTickBlockUpdate(CallbackInfo ci) {
        this.timings.scheduledBlocks.startTiming();
    }

    @Inject(method = "tick", at = @At(value = "INVOKE_STRING", target = PROFILER_ESS, args = "ldc=tickBlocks") )
    private void onAfterTickBlockUpdate(CallbackInfo ci) {
        this.timings.scheduledBlocks.stopTiming();
        this.timings.chunkTicks.startTiming();
    }

    @Inject(method = "tick", at = @At(value = "INVOKE_STRING", target = PROFILER_ESS, args = "ldc=chunkMap") )
    private void onBeginUpdateBlocks(CallbackInfo ci) {
        this.timings.chunkTicks.stopTiming();
        this.timings.doChunkMap.startTiming();
    }

    @Inject(method = "tick", at = @At(value = "INVOKE_STRING", target = PROFILER_ESS, args = "ldc=village") )
    private void onBeginUpdateVillage(CallbackInfo ci) {
        this.timings.doChunkMap.stopTiming();
        this.timings.doVillages.startTiming();
    }

    @Inject(method = "tick", at = @At(value = "INVOKE_STRING", target = PROFILER_ESS, args = "ldc=portalForcer") )
    private void onBeginUpdatePortal(CallbackInfo ci) {
        this.timings.doVillages.stopTiming();
        this.timings.doPortalForcer.startTiming();
    }

    @Inject(method = "tick", at = @At(value = "INVOKE", target = "Lnet/minecraft/profiler/Profiler;endSection()V") )
    private void onEndUpdatePortal(CallbackInfo ci) {
        this.timings.doPortalForcer.stopTiming();
>>>>>>> 6b16f46f
    }

    @Redirect(method = "updateEntities", at = @At(value = "INVOKE", target = "Lnet/minecraft/world/WorldProvider;onWorldUpdateEntities()V"))
    private void onDimensionUpdateEntities(WorldProvider worldProvider) {
        TrackingUtil.tickWorldProvider(this);
    }

    /**
     * @author gabizou - May 17th, 2016
     * @reason This isn't a modify constant at all, but it's the best injection point I can think of
     * to head after ice and snow are performed.
     *
     * @param tickBlocks The "tickBlocks" value
     * @return The same value, we are not actually modifying it
     */
<<<<<<< HEAD
    @ModifyConstant(method = "updateBlocks", constant = @Constant(stringValue = "tickBlocks"))
    private String onEndIceAndSnow(String tickBlocks) {
        this.getCauseTracker().completePhase();
        return tickBlocks;
    }
=======
    @Overwrite
    public void updateEntities()
    {
        if (this.playerEntities.isEmpty()) {
            if (this.updateEntityTick++ >= 1200) {
                return;
            }
        } else {
            this.resetUpdateEntityTick();
        }

        this.theProfiler.startSection("entities");
        this.theProfiler.startSection("global");
        // Sponge start
        this.timings.entityTick.startTiming();
        co.aikar.timings.TimingHistory.entityTicks += this.loadedEntityList.size();
        // Sponge end
        for (int i = 0; i < this.weatherEffects.size(); ++i)
        {
            net.minecraft.entity.Entity entity = (net.minecraft.entity.Entity)this.weatherEffects.get(i);
            IMixinEntity spongeEntity = (IMixinEntity) entity; // Sponge
            try
            {
                ++entity.ticksExisted;
                // Sponge start - handle tracking and timings
                this.causeTracker.preTrackEntity(spongeEntity);
                spongeEntity.getTimingsHandler().startTiming();
                entity.onUpdate();
                spongeEntity.getTimingsHandler().stopTiming();
                updateRotation(entity);
                SpongeCommonEventFactory.handleEntityMovement(entity);
                this.causeTracker.postTrackEntity();
                // Sponge end
            }
            catch (Throwable throwable2)
            {
                spongeEntity.getTimingsHandler().stopTiming(); // Sponge
                CrashReport crashreport = CrashReport.makeCrashReport(throwable2, "Ticking entity");
                CrashReportCategory crashreportcategory = crashreport.makeCategory("Entity being ticked");

                if (entity == null)
                {
                    crashreportcategory.addCrashSection("Entity", "~~NULL~~");
                }
                else
                {
                    entity.addEntityCrashInfo(crashreportcategory);
                }

                throw new ReportedException(crashreport);
            }
>>>>>>> 6b16f46f

    @Redirect(method = "updateBlockTick", at = @At(value = "INVOKE", target="Lnet/minecraft/block/Block;updateTick(Lnet/minecraft/world/World;Lnet/minecraft/util/math/BlockPos;Lnet/minecraft/block/state/IBlockState;Ljava/util/Random;)V"))
    public void onUpdateBlockTick(Block block, net.minecraft.world.World worldIn, BlockPos pos, IBlockState state, Random rand) {
        this.onUpdateTick(block, worldIn, pos, state, rand);
    }

    // This ticks pending updates to blocks, Requires mixin for NextTickListEntry so we use the correct tracking
    @Redirect(method = "tickUpdates", at = @At(value = "INVOKE", target = "Lnet/minecraft/block/Block;updateTick(Lnet/minecraft/world/World;Lnet/minecraft/util/math/BlockPos;Lnet/minecraft/block/state/IBlockState;Ljava/util/Random;)V"))
    public void onUpdateTick(Block block, net.minecraft.world.World worldIn, BlockPos pos, IBlockState state, Random rand) {
        final CauseTracker causeTracker = this.getCauseTracker();
        final PhaseData phaseData = causeTracker.getStack().peek();
        final IPhaseState phaseState = phaseData.getState();
        if (phaseState.getPhase().alreadyCapturingBlockTicks(phaseState, phaseData.getContext()) || phaseState.getPhase().ignoresBlockUpdateTick(phaseData)) {
            block.updateTick(worldIn, pos, state, rand);
            return;
        }

        IMixinBlock spongeBlock = (IMixinBlock) block;
        spongeBlock.getTimingsHandler().startTiming();
        TrackingUtil.updateTickBlock(causeTracker, block, pos, state, rand);
        spongeBlock.getTimingsHandler().stopTiming();
    }

    @Redirect(method = "addBlockEvent", at = @At(value = "INVOKE", target = "Lnet/minecraft/world/WorldServer$ServerBlockEventList;add(Ljava/lang/Object;)Z", remap = false))
    public boolean onAddBlockEvent(WorldServer.ServerBlockEventList list, Object obj, BlockPos pos, Block blockIn, int eventId, int eventParam) {
        final CauseTracker causeTracker = this.getCauseTracker();
        final PhaseData currentPhase = causeTracker.getStack().peek();
        final IPhaseState phaseState = currentPhase.getState();
        if (phaseState.getPhase().ignoresBlockEvent(phaseState)) {
            return list.add((BlockEventData) obj);
        }
        final BlockEventData blockEventData = (BlockEventData) obj;
        final PhaseContext context = currentPhase.getContext();

        IMixinBlockEventData blockEvent = (IMixinBlockEventData) blockEventData;
        phaseState.getPhase().associateNotifier(phaseState, context, causeTracker, pos, blockEvent);
        return list.add(blockEventData);
    }

<<<<<<< HEAD
    // special handling for Pistons since they use their own event system
    @Redirect(method = "sendQueuedBlockEvents", at = @At(value = "INVOKE",
            target = "Lnet/minecraft/world/WorldServer;fireBlockEvent(Lnet/minecraft/block/BlockEventData;)Z"))
    public boolean onFireBlockEvent(net.minecraft.world.WorldServer worldIn, BlockEventData event) {
        final CauseTracker causeTracker = this.getCauseTracker();
        final IPhaseState phaseState = causeTracker.getStack().peekState();
        if (phaseState.getPhase().ignoresBlockEvent(phaseState)) {
            return fireBlockEvent(event);
=======
        this.processingLoadedTiles = true;
        Iterator<net.minecraft.tileentity.TileEntity> iterator = this.tickableTileEntities.iterator();

        while (iterator.hasNext())
        {
            this.timings.tileEntityTick.startTiming(); // Sponge
            net.minecraft.tileentity.TileEntity tileentity = (net.minecraft.tileentity.TileEntity)iterator.next();
            IMixinTileEntity spongeTile = (IMixinTileEntity) tileentity;
            if (!tileentity.isInvalid() && tileentity.hasWorldObj())
            {
                BlockPos blockpos = tileentity.getPos();

                if (this.isBlockLoaded(blockpos) && this.worldBorder.contains(blockpos))
                {
                    try
                    {
                        // Sponge start - handle captures and timings
                        spongeTile.getTimingsHandler().startTiming();
                        this.causeTracker.preTrackTileEntity((TileEntity) tileentity);
                        ((ITickable)tileentity).update();
                        this.causeTracker.postTrackTileEntity();
                        spongeTile.getTimingsHandler().stopTiming();
                        // Sponge end
                    }
                    catch (Throwable throwable)
                    {
                        spongeTile.getTimingsHandler().stopTiming(); // Sponge
                        CrashReport crashreport2 = CrashReport.makeCrashReport(throwable, "Ticking block entity");
                        CrashReportCategory crashreportcategory1 = crashreport2.makeCategory("Block entity being ticked");
                        tileentity.addInfoToCrashReport(crashreportcategory1);
                        throw new ReportedException(crashreport2);
                    }
                }
            }
            // Sponge start
            this.timings.tileEntityTick.stopTiming();
            this.timings.tileEntityRemoval.startTiming();
            // Sponge end
            if (tileentity.isInvalid())
            {
                iterator.remove();
                this.loadedTileEntityList.remove(tileentity);

                if (this.isBlockLoaded(tileentity.getPos()))
                {
                    this.getChunkFromBlockCoords(tileentity.getPos()).removeTileEntity(tileentity.getPos());
                }
            }
            this.timings.tileEntityRemoval.stopTiming(); // Sponge
>>>>>>> 6b16f46f
        }
        return TrackingUtil.fireMinecraftBlockEvent(causeTracker, worldIn, event);
    }

    @Redirect(method = "sendQueuedBlockEvents", at = @At(value = "INVOKE", target = "Lnet/minecraft/world/DimensionType;getId()I"))
    private int onGetDimensionIdForBlockEvents(DimensionType dimensionType) {
        return this.getDimensionId();
    }

    @Override
    public Collection<ScheduledBlockUpdate> getScheduledUpdates(int x, int y, int z) {
        BlockPos position = new BlockPos(x, y, z);
        ImmutableList.Builder<ScheduledBlockUpdate> builder = ImmutableList.builder();
        for (NextTickListEntry sbu : this.pendingTickListEntriesTreeSet) {
            if (sbu.position.equals(position)) {
                builder.add((ScheduledBlockUpdate) sbu);
            }
        }
        return builder.build();
    }

    @Nullable
    private NextTickListEntry tmpScheduledObj;

    @Redirect(method = "updateBlockTick",
            at = @At(value = "INVOKE", target = "Lnet/minecraft/world/NextTickListEntry;setPriority(I)V"))
    private void onUpdateScheduledBlock(NextTickListEntry sbu, int priority) {
        this.onCreateScheduledBlockUpdate(sbu, priority);
    }

    @Redirect(method = "scheduleBlockUpdate",
            at = @At(value = "INVOKE", target = "Lnet/minecraft/world/NextTickListEntry;setPriority(I)V"))
    private void onCreateScheduledBlockUpdate(NextTickListEntry sbu, int priority) {
        final CauseTracker causeTracker = this.getCauseTracker();
<<<<<<< HEAD
        final IPhaseState phaseState = causeTracker.getStack().peekState();

        if (phaseState.getPhase().ignoresScheduledUpdates(phaseState)) {
=======
        if (causeTracker.isCapturingTerrainGen() || causeTracker.isWorldSpawnerRunning() || causeTracker.isChunkSpawnerRunning()) {
>>>>>>> 6b16f46f
            this.tmpScheduledObj = sbu;
            return;
        }

        sbu.setPriority(priority);
        ((IMixinNextTickListEntry) sbu).setWorld((WorldServer) (Object) this);
        if (!((WorldServer) (Object) this).isBlockLoaded(sbu.position)) {
            this.tmpScheduledObj = sbu;
            return;
        }

        this.tmpScheduledObj = sbu;
    }

    @Override
    public ScheduledBlockUpdate addScheduledUpdate(int x, int y, int z, int priority, int ticks) {
        BlockPos pos = new BlockPos(x, y, z);
        this.scheduleBlockUpdate(pos, getBlockState(pos).getBlock(), ticks, priority);
        ScheduledBlockUpdate sbu = (ScheduledBlockUpdate) this.tmpScheduledObj;
        this.tmpScheduledObj = null;
        return sbu;
    }

    @Override
    public void removeScheduledUpdate(int x, int y, int z, ScheduledBlockUpdate update) {
        // Note: Ignores position argument
        this.pendingTickListEntriesHashSet.remove(update);
        this.pendingTickListEntriesTreeSet.remove(update);
    }

    @Redirect(method = "updateAllPlayersSleepingFlag()V", at = @At(value = "INVOKE",
            target = "Lnet/minecraft/entity/player/EntityPlayer;isSpectator()Z"))
    public boolean isSpectatorOrIgnored(EntityPlayer entityPlayer) {
        // spectators are excluded from the sleep tally in vanilla
        // this redirect expands that check to include sleep-ignored players as well
        boolean ignore = entityPlayer instanceof Player && ((Player)entityPlayer).isSleepingIgnored();
        return ignore || entityPlayer.isSpectator();
    }

    @Redirect(method = "areAllPlayersAsleep()Z", at = @At(value = "INVOKE",
            target = "Lnet/minecraft/entity/player/EntityPlayer;isPlayerFullyAsleep()Z"))
    public boolean isPlayerFullyAsleep(EntityPlayer entityPlayer) {
        // if isPlayerFullyAsleep() returns false areAllPlayerAsleep() breaks its loop and returns false
        // this redirect forces it to return true if the player is sleep-ignored even if they're not sleeping
        boolean ignore = entityPlayer instanceof Player && ((Player)entityPlayer).isSleepingIgnored();
        return ignore || entityPlayer.isPlayerFullyAsleep();
    }

    @Redirect(method = "areAllPlayersAsleep()Z", at = @At(value = "INVOKE",
            target = "Lnet/minecraft/entity/player/EntityPlayer;isSpectator()Z"))
    public boolean isSpectatorAndNotIgnored(EntityPlayer entityPlayer) {
        // if a player is marked as a spectator areAllPlayersAsleep() breaks its loop and returns false
        // this redirect forces it to return false if a player is sleep-ignored even if they're a spectator
        boolean ignore = entityPlayer instanceof Player && ((Player)entityPlayer).isSleepingIgnored();
        return !ignore && entityPlayer.isSpectator();
    }

    @Override
    public Optional<Entity> getEntity(UUID uuid) {
        return Optional.ofNullable((Entity) this.getEntityFromUuid(uuid));
    }


    @Override
    public void setBlock(int x, int y, int z, BlockState block, boolean notifyNeighbors) {
        // TODO this is a dummy workaround fix until we decide on the setblock methods that don't take a cause.
        setBlock(x, y, z, block, notifyNeighbors, Cause.source(SpongeImpl.getPlugin()).build());
    }

    @Override
    public void setBlock(int x, int y, int z, BlockState blockState, boolean notifyNeighbors, Cause cause) {
        checkArgument(cause != null, "Cause cannot be null!");
        checkArgument(cause.root() instanceof PluginContainer, "PluginContainer must be at the ROOT of a cause!");
        final CauseTracker causeTracker = this.getCauseTracker();
        checkBlockBounds(x, y, z);
        final PhaseContext context = PhaseContext.start()
                .add(NamedCause.of(InternalNamedCauses.General.PLUGIN_CAUSE, cause))
                .addCaptures()
                .add(NamedCause.source(cause.root()));
        for (Map.Entry<String, Object> entry : cause.getNamedCauses().entrySet()) {
            context.add(NamedCause.of(entry.getKey(), entry.getValue()));
        }
        context.complete();
        causeTracker.switchToPhase(TrackingPhases.PLUGIN, PluginPhase.State.BLOCK_WORKER, context);
        setBlockState(new BlockPos(x, y, z), (IBlockState) blockState, notifyNeighbors ? 3 : 2);
        causeTracker.completePhase();
    }

    private void checkBlockBounds(int x, int y, int z) {
        if (!containsBlock(x, y, z)) {
            throw new PositionOutOfBoundsException(new Vector3i(x, y, z), BLOCK_MIN, BLOCK_MAX);
        }
    }

    @Override
    public boolean spawnEntities(Iterable<? extends Entity> entities, Cause cause) {
        checkArgument(cause != null, "Cause cannot be null!");
        checkArgument(cause.root() instanceof PluginContainer, "PluginContainer must be at the ROOT of a cause!");
        List<Entity> entitiesToSpawn = new ArrayList<>();
        entities.forEach(entitiesToSpawn::add);
        return !EventConsumer.event(SpongeEventFactory.createSpawnEntityEventCustom(cause, entitiesToSpawn, this))
                .nonCancelled(event -> EntityListConsumer.FORCE_SPAWN.apply(event.getEntities(), this.getCauseTracker()))
                .process()
                .isCancelled();
    }

    /**
     * @author gabizou - April 24th, 2016
     * @reason Needs to redirect the dimension id for the packet being sent to players
     * so that the dimension is correctly adjusted
     *
     * @param id The world provider's dimension id
     * @return True if the spawn was successful and the effect is played.
     */
    @Redirect(method = "addWeatherEffect", at = @At(value = "INVOKE", target = "Lnet/minecraft/world/DimensionType;getId()I"))
    public int getDimensionIdForWeatherEffect(DimensionType id) {
        return this.getDimensionId();
    }

    // ------------------------- Start Cause Tracking overrides of Minecraft World methods ----------

    /**
     * @author gabizou March 11, 2016
     *
     * The train of thought for how spawning is handled:
     * 1) This method is called in implementation
     * 2) handleVanillaSpawnEntity is called to associate various contextual SpawnCauses
     * 3) {@link CauseTracker#spawnEntity(Entity)} is called to check if the entity is to
     *    be "collected" or "captured" in the current {@link PhaseContext} of the current phase
     * 4) If the entity is forced or is captured, {@code true} is returned, otherwise, the entity is
     *    passed along normal spawning handling.
     */
    @Override
    public boolean spawnEntityInWorld(net.minecraft.entity.Entity entity) {
        return getCauseTracker().spawnEntity(EntityUtil.fromNative(entity));
    }


    /**
     * @author gabizou, March 12th, 2016
     *
     * Move this into WorldServer as we should not be modifying the client world.
     *
     * Purpose: Rewritten to support capturing blocks
     */
    @Override
    public boolean setBlockState(BlockPos pos, IBlockState newState, int flags) {
        if (!this.isValid(pos)) {
            return false;
        } else if (this.worldInfo.getTerrainType() == WorldType.DEBUG_WORLD) { // isRemote is always false since this is WorldServer
            return false;
        } else {
            // Sponge - reroute to the CauseTracker
            return this.getCauseTracker().setBlockState(pos, newState, flags);
        }
    }


    /**
     * @author gabizou - March 12th, 2016
     *
     * Technically an overwrite to properly track on *server* worlds.
     */
    @Override
    public void immediateBlockTick(BlockPos pos, IBlockState state, Random random) {
        this.scheduledUpdatesAreImmediate = true;
        // Sponge start - Cause tracking
        final PhaseData peek = this.causeTracker.getStack().peek();
        if (peek.getState().getPhase().ignoresBlockUpdateTick(peek)) {
            state.getBlock().updateTick((WorldServer) (Object) this, pos, this.getBlockState(pos), random);
            // THIS NEEDS TO BE SET BACK TO FALSE OR ELSE ALL HELL BREAKS LOOSE!
            // No seriously, if this is not set back to false, all future updates are processed immediately
            // and various things get caught under the Unwinding Phase.
            this.scheduledUpdatesAreImmediate = false;
            return;
        }
        TrackingUtil.updateTickBlock(this.causeTracker, state.getBlock(), pos, this.getBlockState(pos), random);
        // Sponge end
        this.scheduledUpdatesAreImmediate = false;
    }

    /**
     * @author gabizou - March 12th, 2016
     *
     * Technically an overwrite to properly track on *server* worlds.
     */
    @Override
    public void notifyBlockOfStateChange(BlockPos pos, Block blockIn) {
        this.getCauseTracker().notifyBlockOfStateChange(pos, blockIn, null);
    }

    /**
     * @author gabizou - March 12th, 2016
     *
     * Technically an overwrite to properly track on *server* worlds.
     */
    @Override
    public void notifyNeighborsOfStateExcept(BlockPos pos, Block blockType, EnumFacing skipSide) {
        if (!isValid(pos)) {
            return;
        }

        EnumSet<EnumFacing> directions = EnumSet.allOf(EnumFacing.class);
        directions.remove(skipSide);

        final CauseTracker causeTracker = this.getCauseTracker();

        EventConsumer.event(SpongeCommonEventFactory.callNotifyNeighborEvent(this, pos, directions))
                .nonCancelled(event -> {
                    for (EnumFacing facing : EnumFacing.values()) {
                        final Direction direction = DirectionFacingProvider.getInstance().getKey(facing).get();
                        if (event.getNeighbors().keySet().contains(direction)) {
                            causeTracker.notifyBlockOfStateChange(pos.offset(facing), blockType, pos);
                        }
                    }
                })
                .process();

    }

    /**
     * @author gabizou - March 12th, 2016
     *
     * Technically an overwrite to properly track on *server* worlds.
     */
    @Override
    public void notifyNeighborsOfStateChange(BlockPos pos, Block blockType) {
        if (!isValid(pos)) {
            return;
        }

        final CauseTracker causeTracker = this.getCauseTracker();

        EventConsumer.event(SpongeCommonEventFactory.callNotifyNeighborEvent(this, pos, EnumSet.allOf(EnumFacing.class)))
                .nonCancelled(event -> {
                    for (EnumFacing facing : EnumFacing.values()) {
                        final Direction direction = DirectionFacingProvider.getInstance().getKey(facing).get();
                        if (event.getNeighbors().keySet().contains(direction)) {
                            causeTracker.notifyBlockOfStateChange(pos.offset(facing), blockType, pos);
                        }
                    }
                })
                .process();
    }

    @SuppressWarnings("Duplicates")
    @Override
    protected void onUpdateWeatherEffect(net.minecraft.entity.Entity entityIn) {
        final CauseTracker causeTracker = this.getCauseTracker();
        final IPhaseState state = causeTracker.getStack().peekState();
        if (state.getPhase().alreadyCapturingEntityTicks(state)) {
            entityIn.onUpdate();
            return;
        }
        TrackingUtil.tickEntity(causeTracker, entityIn);
        updateRotation(entityIn);
    }

    @Override
    protected void onUpdateTileEntities(ITickable tile) {
        final CauseTracker causeTracker = this.getCauseTracker();
        final IPhaseState state = causeTracker.getStack().peekState();
        if (state.getPhase().alreadyCapturingTileTicks(state)) {
            tile.update();
            return;
        }

        TrackingUtil.tickTileEntity(causeTracker, tile);
    }

    @Override
    protected void onCallEntityUpdate(net.minecraft.entity.Entity entity) {
        final CauseTracker causeTracker = this.getCauseTracker();
        final IPhaseState state = causeTracker.getStack().peekState();
        if (state.getPhase().alreadyCapturingEntityTicks(state)) {
            entity.onUpdate();
            return;
        }

        TrackingUtil.tickEntity(causeTracker, entity);
        updateRotation(entity);
    }

    @Override
    protected void onCallEntityRidingUpdate(net.minecraft.entity.Entity entity) {
        final CauseTracker causeTracker = this.getCauseTracker();
        final IPhaseState state = causeTracker.getStack().peekState();
        if (state.getPhase().alreadyCapturingEntityTicks(state)) {
            entity.updateRidden();
            return;
        }

        TrackingUtil.tickRidingEntity(causeTracker, entity);
        updateRotation(entity);
    }

    // ------------------------ End of Cause Tracking ------------------------------------

    // IMixinWorld method
    @Override
    public void markAndNotifyNeighbors(BlockPos pos, @Nullable net.minecraft.world.chunk.Chunk chunk, IBlockState oldState, IBlockState newState, int flags) {
        if ((flags & 2) != 0 && (chunk == null || chunk.isPopulated())) {
            this.notifyBlockUpdate(pos, oldState, newState, flags);
        }

        if ((flags & 1) != 0) {
            this.notifyNeighborsRespectDebug(pos, newState.getBlock());

            if (newState.hasComparatorInputOverride()) {
                this.updateComparatorOutputLevel(pos, newState.getBlock());
            }
        }
    }

    // IMixinWorld method
    @Override
    public void addEntityRotationUpdate(net.minecraft.entity.Entity entity, Vector3d rotation) {
        this.rotationUpdates.put(entity, rotation);
    }

    // IMixinWorld method
    @Override
    public void updateRotation(net.minecraft.entity.Entity entityIn) {
        Vector3d rotationUpdate = this.rotationUpdates.get(entityIn);
        if (rotationUpdate != null) {
            entityIn.rotationPitch = (float) rotationUpdate.getX();
            entityIn.rotationYaw = (float) rotationUpdate.getY();
        }
        this.rotationUpdates.remove(entityIn);
    }


    @Override
    public void onSpongeEntityAdded(net.minecraft.entity.Entity entity) {
        this.onEntityAdded(entity);
    }

    @Override
    public void onSpongeEntityRemoved(net.minecraft.entity.Entity entity) {
        this.onEntityRemoved(entity);
    }

    @Override
    public boolean spawnEntity(Entity entity, Cause cause) {
        final CauseTracker causeTracker = this.getCauseTracker();
        final IPhaseState state = causeTracker.getStack().peekState();
        if (!state.getPhase().alreadyCapturingEntitySpawns(state)) {
            causeTracker.switchToPhase(TrackingPhases.PLUGIN, PluginPhase.State.CUSTOM_SPAWN, PhaseContext.start()
                .add(NamedCause.source(cause))
                .addCaptures()
                .complete());
            causeTracker.spawnEntityWithCause(entity, cause);
            causeTracker.completePhase();
            return true;
        }
        return causeTracker.spawnEntityWithCause(entity, cause);
    }

    @Override
    public boolean forceSpawnEntity(Entity entity) {
        final net.minecraft.entity.Entity minecraftEntity = (net.minecraft.entity.Entity) entity;
        final int x = minecraftEntity.getPosition().getX();
        final int z = minecraftEntity.getPosition().getZ();
        return forceSpawnEntity(minecraftEntity, x >> 4, z >> 4);
    }

    private boolean forceSpawnEntity(net.minecraft.entity.Entity entity, int chunkX, int chunkZ) {
        if (entity instanceof EntityPlayer) {
            EntityPlayer entityplayer = (EntityPlayer) entity;
            this.playerEntities.add(entityplayer);
            this.updateAllPlayersSleepingFlag();
        }

        if (entity instanceof EntityLightningBolt) {
            this.addWeatherEffect(entity);
            return true;
        }

        this.getChunkFromChunkCoords(chunkX, chunkZ).addEntity(entity);
        this.loadedEntityList.add(entity);
        this.onSpongeEntityAdded(entity);
        return true;
    }

    @Override
    public SpongeBlockSnapshot createSpongeBlockSnapshot(IBlockState state, IBlockState extended, BlockPos pos, int updateFlag) {
        this.builder.reset();
        Location<org.spongepowered.api.world.World> location = new Location<>(this, VecHelper.toVector3i(pos));
        this.builder.blockState((BlockState) state)
                .extendedState((BlockState) extended)
                .worldId(location.getExtent().getUniqueId())
                .position(location.getBlockPosition());
        Optional<UUID> creator = getCreator(pos.getX(), pos.getY(), pos.getZ());
        Optional<UUID> notifier = getNotifier(pos.getX(), pos.getY(), pos.getZ());
        if (creator.isPresent()) {
            this.builder.creator(creator.get());
        }
        if (notifier.isPresent()) {
            this.builder.notifier(notifier.get());
        }
        if (state.getBlock() instanceof ITileEntityProvider) {
            net.minecraft.tileentity.TileEntity te = getTileEntity(pos);
            if (te != null) {
                TileEntity tile = (TileEntity) te;
                for (DataManipulator<?, ?> manipulator : tile.getContainers()) {
                    this.builder.add(manipulator);
                }
                NBTTagCompound nbt = new NBTTagCompound();
                te.writeToNBT(nbt);
                this.builder.unsafeNbt(nbt);
            }
        }
        return new SpongeBlockSnapshot(this.builder, updateFlag);
    }


    @Inject(method = "newExplosion", at = @At(value = "HEAD"))
    public void onExplosionHead(net.minecraft.entity.Entity entityIn, double x, double y, double z, float strength, boolean isFlaming, boolean isSmoking, CallbackInfoReturnable<net.minecraft.world.Explosion> cir) {
        this.processingExplosion = true;
    }

    @Inject(method = "newExplosion", at = @At(value = "RETURN"))
    public void onExplosionReturn(net.minecraft.entity.Entity entityIn, double x, double y, double z, float strength, boolean isFlaming, boolean isSmoking, CallbackInfoReturnable<net.minecraft.world.Explosion> cir) {
        this.processingExplosion = false;
    }

    /**
     * @author amaranth - April 25th, 2016
     * @reason Avoid 25 chunk map lookups per entity per tick by using neighbor pointers
     *
     * @param xStart X block start coordinate
     * @param yStart Y block start coordinate
     * @param zStart Z block start coordinate
     * @param xEnd X block end coordinate
     * @param yEnd Y block end coordinate
     * @param zEnd Z block end coordinate
     * @param allowEmpty Whether empty chunks should be accepted
     * @return If the chunks for the area are loaded
     */
    @Override
    public boolean isAreaLoaded(int xStart, int yStart, int zStart, int xEnd, int yEnd, int zEnd, boolean allowEmpty) {
        if (yEnd < 0 || yStart > 255) {
            return false;
        }

        xStart = xStart >> 4;
        zStart = zStart >> 4;
        xEnd = xEnd >> 4;
        zEnd = zEnd >> 4;

        Chunk base = (Chunk) ((IMixinChunkProviderServer) this.getChunkProvider()).getChunkIfLoaded(xStart, zStart);
        if (base == null) {
            return false;
        }

        for (int i = xStart; i <= xEnd; i++) {
            Optional<Chunk> column = base.getNeighbor(Direction.EAST);
            if (!column.isPresent()) {
                return false;
            }

            Chunk unwrapped = column.get();
            for (int j = zStart; j <= zEnd; j++) {
                Optional<Chunk> row = unwrapped.getNeighbor(Direction.SOUTH);
                if (!row.isPresent()) {
                    return false;
                }

                // This is redundant
                if (!allowEmpty && ((net.minecraft.world.chunk.Chunk) row.get()).isEmpty()) {
                    return false;
                }
            }
        }

        return true;

    }


    @Override
    public WorldStorage getWorldStorage() {
        return (WorldStorage) ((WorldServer) (Object) this).getChunkProvider();
    }

    /**************************** TIMINGS ***************************************/
    /*
    The remaining of these overridden methods are all injectors into World#updateEntities() to where
    the exact fine tuning of where the methods are invoked, the call stack is precisely emulated as
    if this were an overwrite. The injections themselves are sensitive in some regards, but mostly
    will remain just fine.
     */


    @Override
    protected void startEntityGlobalTimings() {
        this.timings.entityTick.startTiming();
        co.aikar.timings.TimingHistory.entityTicks += this.loadedEntityList.size();
    }

    @Override
    protected void stopTimingForWeatherEntityTickCrash(net.minecraft.entity.Entity updatingEntity) {
        EntityUtil.toMixin(updatingEntity).getTimingsHandler().stopTiming();
    }

    @Override
    protected void stopEntityTickTimingStartEntityRemovalTiming() {
        this.timings.entityTick.stopTiming();
        this.timings.entityRemoval.startTiming();
    }

    @Override
    protected void stopEntityRemovalTiming() {
        this.timings.entityRemoval.stopTiming();
    }

    @Override
    protected void startEntityTickTiming() {
        this.timings.entityTick.startTiming();
    }

    @Override
    protected void stopTimingTickEntityCrash(net.minecraft.entity.Entity updatingEntity) {
        EntityUtil.toMixin(updatingEntity).getTimingsHandler().stopTiming();
    }

    @Override
    protected void stopEntityTickSectionBeforeRemove() {
       this.timings.entityTick.stopTiming();
    }

    @Override
    protected void startEntityRemovalTick() {
        this.timings.entityRemoval.startTiming();
    }

    @Override
    protected void startTileTickTimer() {
        this.timings.tileEntityTick.startTiming();
    }

    @Override
    protected void stopTimingTickTileEntityCrash(net.minecraft.tileentity.TileEntity updatingTileEntity) {
        ((IMixinTileEntity) updatingTileEntity).getTimingsHandler().stopTiming();
    }

    @Override
    protected void stopTileEntityAndStartRemoval() {
        this.timings.tileEntityTick.stopTiming();
        this.timings.tileEntityRemoval.startTiming();
    }

    @Override
    protected void stopTileEntityRemovelInWhile() {
        this.timings.tileEntityRemoval.stopTiming();
    }

    @Override
    protected void startPendingTileEntityTimings() {
        this.timings.tileEntityPending.startTiming();
    }

    @Override
    protected void endPendingTileEntities() {
        this.timings.tileEntityPending.stopTiming();
    }

    @Override
    public PortalAgent getPortalAgent() {
        return (PortalAgent) this.worldTeleporter;
    }

    /**************************** EFFECT ****************************************/

    @Override
    public void playSound(SoundType sound, SoundCategory category, Vector3d position, double volume) {
        this.playSound(sound, category, position, volume, 1);
    }

    @Override
    public void playSound(SoundType sound,  SoundCategory category, Vector3d position, double volume, double pitch) {
        this.playSound(sound, category, position, volume, pitch, 0);
    }

    @Override
    public void playSound(SoundType sound,  SoundCategory category, Vector3d position, double volume, double pitch, double minVolume) {
        this.playSound(null, position.getX(), position.getY(), position.getZ(), SoundEvents.getRegisteredSoundEvent(sound.getId()), (net.minecraft.util.SoundCategory) (Object) category, (float) Math.max(minVolume, volume), (float) pitch);
    }

    @Override
    public void spawnParticles(ParticleEffect particleEffect, Vector3d position) {
        this.spawnParticles(particleEffect, position, Integer.MAX_VALUE);
    }

    @Override
    public void spawnParticles(ParticleEffect particleEffect, Vector3d position, int radius) {
        checkNotNull(particleEffect, "The particle effect cannot be null!");
        checkNotNull(position, "The position cannot be null");
        checkArgument(radius > 0, "The radius has to be greater then zero!");

        List<Packet<?>> packets = SpongeParticleHelper.toPackets((SpongeParticleEffect) particleEffect, position);

        if (!packets.isEmpty()) {
            PlayerList playerList = this.mcServer.getPlayerList();

            double x = position.getX();
            double y = position.getY();
            double z = position.getZ();

            for (Packet<?> packet : packets) {
                playerList.sendToAllNearExcept(null, x, y, z, radius, this.getDimensionId(), packet);
            }
        }
    }


    @Override
    public Weather getWeather() {
        if (this.worldInfo.isThundering()) {
            return Weathers.THUNDER_STORM;
        } else if (this.worldInfo.isRaining()) {
            return Weathers.RAIN;
        } else {
            return Weathers.CLEAR;
        }
    }

    @Override
    public long getRemainingDuration() {
        Weather weather = getWeather();
        if (weather.equals(Weathers.CLEAR)) {
            if (this.worldInfo.getCleanWeatherTime() > 0) {
                return this.worldInfo.getCleanWeatherTime();
            } else {
                return Math.min(this.worldInfo.getThunderTime(), this.worldInfo.getRainTime());
            }
        } else if (weather.equals(Weathers.THUNDER_STORM)) {
            return this.worldInfo.getThunderTime();
        } else if (weather.equals(Weathers.RAIN)) {
            return this.worldInfo.getRainTime();
        }
        return 0;
    }

    @Override
    public long getRunningDuration() {
        return this.worldInfo.getWorldTotalTime() - this.weatherStartTime;
    }

    @Override
    public void setWeather(Weather weather) {
        if (weather.equals(Weathers.CLEAR)) {
            this.setWeather(weather, (300 + this.rand.nextInt(600)) * 20);
        } else {
            this.setWeather(weather, 0);
        }
    }

    @Override
    public void setWeather(Weather weather, long duration) {
        if (weather.equals(Weathers.CLEAR)) {
            this.worldInfo.setCleanWeatherTime((int) duration);
            this.worldInfo.setRainTime(0);
            this.worldInfo.setThunderTime(0);
            this.worldInfo.setRaining(false);
            this.worldInfo.setThundering(false);
        } else if (weather.equals(Weathers.RAIN)) {
            this.worldInfo.setCleanWeatherTime(0);
            this.worldInfo.setRainTime((int) duration);
            this.worldInfo.setThunderTime((int) duration);
            this.worldInfo.setRaining(true);
            this.worldInfo.setThundering(false);
        } else if (weather.equals(Weathers.THUNDER_STORM)) {
            this.worldInfo.setCleanWeatherTime(0);
            this.worldInfo.setRainTime((int) duration);
            this.worldInfo.setThunderTime((int) duration);
            this.worldInfo.setRaining(true);
            this.worldInfo.setThundering(true);
        }
    }

    @Inject(method = "updateWeather", at = @At(value = "RETURN"))
    public void onUpdateWeatherReturn(CallbackInfo ci) {
        Weather weather = getWeather();
        int duration = (int) getRemainingDuration();
        if (this.prevWeather != weather && duration > 0) {
            ChangeWorldWeatherEvent event = SpongeEventFactory.createChangeWorldWeatherEvent(Cause.of(NamedCause.source(this)), duration, duration,
                    weather, weather, this.prevWeather, this);
            SpongeImpl.postEvent(event);
            if (event.isCancelled()) {
                this.setWeather(this.prevWeather);
            } else {
                this.setWeather(event.getWeather(), event.getDuration());
                this.prevWeather = event.getWeather();
                this.weatherStartTime = this.worldInfo.getWorldTotalTime();
            }
        }
    }

    @Override
    public long getWeatherStartTime() {
        return this.weatherStartTime;
    }

    @Override
    public void setWeatherStartTime(long weatherStartTime) {
        this.weatherStartTime = weatherStartTime;
    }

    // TIMINGS
    @Inject(method = "tickUpdates", at = @At(value = "INVOKE_STRING", target = PROFILER_SS, args = "ldc=cleaning"))
    private void onTickUpdatesCleanup(boolean flag, CallbackInfoReturnable<Boolean> cir) {
        this.timings.scheduledBlocksCleanup.startTiming();

    }

    @Inject(method = "tickUpdates", at = @At(value = "INVOKE_STRING", target = PROFILER_SS, args = "ldc=ticking"))
    private void onTickUpdatesTickingStart(boolean flag, CallbackInfoReturnable<Boolean> cir) {
        this.timings.scheduledBlocksCleanup.stopTiming();
        this.timings.scheduledBlocksTicking.startTiming();
    }

    @Inject(method = "tickUpdates", at = @At("RETURN"))
    private void onTickUpdatesTickingEnd(CallbackInfoReturnable<Boolean> cir) {
        this.timings.scheduledBlocksTicking.stopTiming();
    }

    @Inject(method = "tick", at = @At(value = "INVOKE_STRING", target = PROFILER_ESS, args = "ldc=tickPending") )
    private void onBeginTickBlockUpdate(CallbackInfo ci) {
        if (!this.isRemote) {
            this.timings.scheduledBlocks.startTiming();
        }
    }

    @Inject(method = "tick", at = @At(value = "INVOKE_STRING", target = PROFILER_ESS, args = "ldc=tickBlocks") )
    private void onAfterTickBlockUpdate(CallbackInfo ci) {
        if (!this.isRemote) {
            this.timings.scheduledBlocks.stopTiming();
            this.timings.chunkTicks.startTiming();
        }
    }

    @Inject(method = "tick", at = @At(value = "INVOKE_STRING", target = PROFILER_ESS, args = "ldc=chunkMap") )
    private void onBeginUpdateBlocks(CallbackInfo ci) {
        if (!this.isRemote) {
            this.timings.chunkTicks.stopTiming();
            this.timings.doChunkMap.startTiming();
        }
    }

    @Inject(method = "tick", at = @At(value = "INVOKE_STRING", target = PROFILER_ESS, args = "ldc=village") )
    private void onBeginUpdateVillage(CallbackInfo ci) {
        if (!this.isRemote) {
            this.timings.doChunkMap.stopTiming();
            this.timings.doVillages.startTiming();
        }
    }

    @Inject(method = "tick", at = @At(value = "INVOKE_STRING", target = PROFILER_ESS, args = "ldc=portalForcer") )
    private void onBeginUpdatePortal(CallbackInfo ci) {
        if (!this.isRemote) {
            this.timings.doVillages.stopTiming();
            this.timings.doPortalForcer.startTiming();
        }
    }

    @Override
    public WorldTimingsHandler getTimingsHandler() {
        return this.timings;
    }
}<|MERGE_RESOLUTION|>--- conflicted
+++ resolved
@@ -49,15 +49,11 @@
 import net.minecraft.util.math.BlockPos;
 import net.minecraft.world.DimensionType;
 import net.minecraft.world.NextTickListEntry;
-<<<<<<< HEAD
+import net.minecraft.world.Teleporter;
 import net.minecraft.world.World;
 import net.minecraft.world.WorldProvider;
-=======
-import net.minecraft.world.Teleporter;
->>>>>>> 6b16f46f
 import net.minecraft.world.WorldServer;
 import net.minecraft.world.WorldSettings;
-<<<<<<< HEAD
 import net.minecraft.world.WorldType;
 import net.minecraft.world.biome.BiomeProvider;
 import net.minecraft.world.chunk.IChunkGenerator;
@@ -65,12 +61,8 @@
 import net.minecraft.world.storage.ISaveHandler;
 import net.minecraft.world.storage.WorldInfo;
 import ninja.leaping.configurate.hocon.HoconConfigurationLoader;
+import org.apache.logging.log4j.Level;
 import org.spongepowered.api.block.BlockState;
-=======
-import net.minecraft.world.biome.BiomeGenBase;
-import org.apache.logging.log4j.Level;
-import org.spongepowered.api.block.BlockSnapshot;
->>>>>>> 6b16f46f
 import org.spongepowered.api.block.ScheduledBlockUpdate;
 import org.spongepowered.api.block.tileentity.TileEntity;
 import org.spongepowered.api.data.DataContainer;
@@ -97,17 +89,14 @@
 import org.spongepowered.api.world.Chunk;
 import org.spongepowered.api.world.GeneratorType;
 import org.spongepowered.api.world.GeneratorTypes;
-<<<<<<< HEAD
 import org.spongepowered.api.world.Location;
+import org.spongepowered.api.world.PortalAgent;
+import org.spongepowered.api.world.PortalAgentType;
+import org.spongepowered.api.world.PortalAgentTypes;
 import org.spongepowered.api.world.gen.BiomeGenerator;
 import org.spongepowered.api.world.gen.WorldGenerator;
 import org.spongepowered.api.world.gen.WorldGeneratorModifier;
-=======
-import org.spongepowered.api.world.PortalAgent;
-import org.spongepowered.api.world.PortalAgentType;
-import org.spongepowered.api.world.PortalAgentTypes;
 import org.spongepowered.api.world.storage.WorldProperties;
->>>>>>> 6b16f46f
 import org.spongepowered.api.world.storage.WorldStorage;
 import org.spongepowered.api.world.weather.Weather;
 import org.spongepowered.api.world.weather.Weathers;
@@ -195,12 +184,8 @@
     @Shadow @Final private MinecraftServer mcServer;
     @Shadow @Final private Set<NextTickListEntry> pendingTickListEntriesHashSet;
     @Shadow @Final private TreeSet<NextTickListEntry> pendingTickListEntriesTreeSet;
-<<<<<<< HEAD
+    @Shadow private Teleporter worldTeleporter;
     @Shadow private WorldServer.ServerBlockEventList[] blockEventQueue;
-=======
-    @Shadow private Teleporter worldTeleporter;
-    @Shadow private ServerBlockEventList[] blockEventQueue;
->>>>>>> 6b16f46f
     @Shadow private int blockEventCacheIndex;
 
     @Shadow public abstract boolean fireBlockEvent(BlockEventData event);
@@ -210,9 +195,7 @@
     public void onConstruct(MinecraftServer server, ISaveHandler saveHandlerIn, WorldInfo info, int dimensionId, Profiler profilerIn, CallbackInfo callbackInfo) {
         this.prevWeather = getWeather();
         this.weatherStartTime = this.worldInfo.getWorldTotalTime();
-<<<<<<< HEAD
         ((World) (Object) this).getWorldBorder().addListener(new PlayerBorderListener(this.getMinecraftServer(), dimensionId));
-=======
         PortalAgentType portalAgentType = ((WorldProperties) this.worldInfo).getPortalAgentType();
         if (!portalAgentType.equals(PortalAgentTypes.DEFAULT)) {
             try {
@@ -223,7 +206,6 @@
                         + " for world " + this.getName() + ": " + e.getMessage() + ". Falling back to default...");
             }
         }
->>>>>>> 6b16f46f
 
         // Turn on capturing
         updateWorldGenerator();
@@ -238,22 +220,9 @@
         }
     }
 
-<<<<<<< HEAD
     @Override
     public boolean isProcessingExplosion() {
         return this.processingExplosion;
-=======
-    @Redirect(method = "updateBlocks", at = @At(value = "INVOKE", target = "Lnet/minecraft/block/Block;randomTick(Lnet/minecraft/world/World;Lnet/minecraft/util/BlockPos;Lnet/minecraft/block/state/IBlockState;Ljava/util/Random;)V"))
-    public void onUpdateBlocks(Block block, net.minecraft.world.World worldIn, BlockPos pos, IBlockState state, Random rand) {
-        final CauseTracker causeTracker = this.getCauseTracker();
-        if (causeTracker.hasTickingBlock() || causeTracker.isCapturingTerrainGen() || causeTracker.isWorldSpawnerRunning() || causeTracker
-                .isChunkSpawnerRunning()) {
-            block.randomTick(worldIn, pos, state, rand);
-            return;
-        }
-
-        causeTracker.randomTickBlock(block, pos, state, rand);
->>>>>>> 6b16f46f
     }
 
     @Override
@@ -272,7 +241,6 @@
         return this.activeConfig;
     }
 
-<<<<<<< HEAD
     @Override
     public void setActiveConfig(SpongeConfig<?> config) {
         this.activeConfig = config;
@@ -307,60 +275,14 @@
         for (WorldGeneratorModifier modifier : this.getProperties().getGeneratorModifiers()) {
             modifier.modifyWorldGenerator(this.getProperties(), generatorSettings, newGenerator);
         }
-=======
-    @Redirect(method = "updateBlockTick", at = @At(value = "INVOKE", target="Lnet/minecraft/block/Block;updateTick(Lnet/minecraft/world/World;Lnet/minecraft/util/BlockPos;Lnet/minecraft/block/state/IBlockState;Ljava/util/Random;)V"))
-    public void onUpdateBlockTick(Block block, net.minecraft.world.World worldIn, BlockPos pos, IBlockState state, Random rand) {
-        final CauseTracker causeTracker = this.getCauseTracker();
-        if (causeTracker.isCapturingTerrainGen() || causeTracker.isWorldSpawnerRunning() || causeTracker
-                .isChunkSpawnerRunning()) {
-            block.updateTick(worldIn, pos, state, rand);
-            return;
-        }
-        causeTracker.updateTickBlock(block, pos, state, rand);
-    }
-
-    @Inject(method = "tickUpdates", at = @At(value = "INVOKE_STRING", target = PROFILER_SS, args = "ldc=cleaning"))
-    private void onTickUpdatesCleanup(boolean flag, CallbackInfoReturnable<Boolean> cir) {
-        this.timings.scheduledBlocksCleanup.startTiming();
-    }
-
-    @Inject(method = "tickUpdates", at = @At(value = "INVOKE_STRING", target = PROFILER_SS, args = "ldc=ticking"))
-    private void onTickUpdatesTickingStart(boolean flag, CallbackInfoReturnable<Boolean> cir) {
-        this.timings.scheduledBlocksCleanup.stopTiming();
-        this.timings.scheduledBlocksTicking.startTiming();
-    }
-
-    @Inject(method = "tickUpdates", at = @At("RETURN"))
-    private void onTickUpdatesTickingEnd(CallbackInfoReturnable<Boolean> cir) {
-        this.timings.scheduledBlocksTicking.stopTiming();
-    }
->>>>>>> 6b16f46f
 
         this.spongegen = createChunkGenerator(newGenerator);
         this.spongegen.setGenerationPopulators(newGenerator.getGenerationPopulators());
         this.spongegen.setPopulators(newGenerator.getPopulators());
         this.spongegen.setBiomeOverrides(newGenerator.getBiomeSettings());
 
-<<<<<<< HEAD
         ChunkProviderServer chunkProviderServer = (ChunkProviderServer) this.getChunkProvider();
         chunkProviderServer.chunkGenerator = this.spongegen;
-=======
-    // This ticks pending updates to blocks, Requires mixin for NextTickListEntry so we use the correct tracking
-    @Redirect(method = "tickUpdates", at = @At(value = "INVOKE", target = "Lnet/minecraft/block/Block;updateTick(Lnet/minecraft/world/World;Lnet/minecraft/util/BlockPos;"
-            + "Lnet/minecraft/block/state/IBlockState;Ljava/util/Random;)V"))
-    public void onUpdateTick(Block block, net.minecraft.world.World worldIn, BlockPos pos, IBlockState state, Random rand) {
-        final CauseTracker causeTracker = this.getCauseTracker();
-        if (causeTracker.isCapturingTerrainGen() || causeTracker.isWorldSpawnerRunning() || causeTracker
-                .isChunkSpawnerRunning()) {
-            block.updateTick(worldIn, pos, state, rand);
-            return;
-        }
-
-        IMixinBlock spongeBlock = (IMixinBlock) block;
-        spongeBlock.getTimingsHandler().startTiming();
-        causeTracker.updateTickBlock(block, pos, state, rand);
-        spongeBlock.getTimingsHandler().stopTiming();
->>>>>>> 6b16f46f
     }
 
     @Override
@@ -380,7 +302,6 @@
             return this.createWorldGenerator(optCustomSettings.get());
         }
 
-<<<<<<< HEAD
         final StringWriter writer = new StringWriter();
         try {
             HoconConfigurationLoader.builder().setRenderOptions(ConfigRenderOptions.concise().setJson(true))
@@ -388,18 +309,11 @@
         } catch (Exception e) {
             SpongeImpl.getLogger().warn("Failed to convert settings from [{}] for GeneratorType [{}] used by World [{}].", settings,
                     ((net.minecraft.world.World) (Object) this).getWorldType(), this, e);
-=======
-        final CauseTracker causeTracker = this.getCauseTracker();
-        if (causeTracker.isCapturingTerrainGen() || causeTracker.isWorldSpawnerRunning() || causeTracker.isChunkSpawnerRunning()) {
-            this.blockEventQueue[this.blockEventCacheIndex].add(blockeventdata);
-            return;
->>>>>>> 6b16f46f
         }
 
         return this.createWorldGenerator(writer.toString());
     }
 
-<<<<<<< HEAD
     @Override
     public SpongeWorldGenerator createWorldGenerator(String settings) {
         final WorldServer worldServer = (WorldServer) (Object) this;
@@ -414,44 +328,10 @@
             ((IMixinWorldProvider) worldProvider).setGeneratorSettings(settings);
             chunkGenerator = worldProvider.createChunkGenerator();
             biomeProvider = worldServer.provider.biomeProvider;
-=======
-    /**
-     * @author bloodmc - May 5th, 2016
-     *
-     * @reason Used to set proper tracking info before block event is processed
-     */
-    @Overwrite
-    private boolean fireBlockEvent(BlockEventData event) {
-        final CauseTracker causeTracker = this.getCauseTracker();
-        IBlockState currentState = ((WorldServer)(Object)this).getBlockState(event.getPosition());
-        boolean result = false;
-        if (currentState.getBlock() == event.getBlock()) {
-            if (causeTracker.isCapturingTerrainGen() || causeTracker.isWorldSpawnerRunning() || causeTracker.isChunkSpawnerRunning()) {
-                return currentState.getBlock().onBlockEventReceived(((WorldServer)(Object) this), event.getPosition(), currentState, event.getEventID(), event.getEventParameter());
-            }
-
-            IMixinBlockEventData blockEvent = (IMixinBlockEventData) event;
-            if (blockEvent.hasTickingBlock()) {
-                causeTracker.setCurrentTickBlock(blockEvent.getCurrentTickBlock().get());
-            } else if (!causeTracker.hasTickingTileEntity() && blockEvent.hasTickingTileEntity()) {
-                causeTracker.setCurrentTickTileEntity(blockEvent.getCurrentTickTileEntity().get());
-            }
-            if (blockEvent.hasSourceUser()) {
-                causeTracker.setCurrentNotifier(blockEvent.getSourceUser().get());
-            }
-
-            causeTracker.setProcessingVanillaBlockEvent(true);
-            result = currentState.getBlock().onBlockEventReceived(((WorldServer)(Object) this), event.getPosition(), currentState, event.getEventID(), event.getEventParameter());
-            causeTracker.setProcessingVanillaBlockEvent(false);
-            causeTracker.setCurrentTickTileEntity(null);
-            causeTracker.setCurrentTickBlock(null);
-            causeTracker.setCurrentNotifier(null);
->>>>>>> 6b16f46f
         }
         return new SpongeWorldGenerator(worldServer, (BiomeGenerator) biomeProvider, SpongeGenerationPopulator.of(worldServer, chunkGenerator));
     }
 
-<<<<<<< HEAD
     @Override
     public WorldGenerator getWorldGenerator() {
         return this.spongegen;
@@ -504,40 +384,6 @@
                 .add(NamedCause.source(this))
                 .complete());
         return iceAndSnow;
-=======
-    @Inject(method = "tick", at = @At(value = "INVOKE_STRING", target = PROFILER_ESS, args = "ldc=tickPending") )
-    private void onBeginTickBlockUpdate(CallbackInfo ci) {
-        this.timings.scheduledBlocks.startTiming();
-    }
-
-    @Inject(method = "tick", at = @At(value = "INVOKE_STRING", target = PROFILER_ESS, args = "ldc=tickBlocks") )
-    private void onAfterTickBlockUpdate(CallbackInfo ci) {
-        this.timings.scheduledBlocks.stopTiming();
-        this.timings.chunkTicks.startTiming();
-    }
-
-    @Inject(method = "tick", at = @At(value = "INVOKE_STRING", target = PROFILER_ESS, args = "ldc=chunkMap") )
-    private void onBeginUpdateBlocks(CallbackInfo ci) {
-        this.timings.chunkTicks.stopTiming();
-        this.timings.doChunkMap.startTiming();
-    }
-
-    @Inject(method = "tick", at = @At(value = "INVOKE_STRING", target = PROFILER_ESS, args = "ldc=village") )
-    private void onBeginUpdateVillage(CallbackInfo ci) {
-        this.timings.doChunkMap.stopTiming();
-        this.timings.doVillages.startTiming();
-    }
-
-    @Inject(method = "tick", at = @At(value = "INVOKE_STRING", target = PROFILER_ESS, args = "ldc=portalForcer") )
-    private void onBeginUpdatePortal(CallbackInfo ci) {
-        this.timings.doVillages.stopTiming();
-        this.timings.doPortalForcer.startTiming();
-    }
-
-    @Inject(method = "tick", at = @At(value = "INVOKE", target = "Lnet/minecraft/profiler/Profiler;endSection()V") )
-    private void onEndUpdatePortal(CallbackInfo ci) {
-        this.timings.doPortalForcer.stopTiming();
->>>>>>> 6b16f46f
     }
 
     @Redirect(method = "updateEntities", at = @At(value = "INVOKE", target = "Lnet/minecraft/world/WorldProvider;onWorldUpdateEntities()V"))
@@ -553,65 +399,11 @@
      * @param tickBlocks The "tickBlocks" value
      * @return The same value, we are not actually modifying it
      */
-<<<<<<< HEAD
     @ModifyConstant(method = "updateBlocks", constant = @Constant(stringValue = "tickBlocks"))
     private String onEndIceAndSnow(String tickBlocks) {
         this.getCauseTracker().completePhase();
         return tickBlocks;
     }
-=======
-    @Overwrite
-    public void updateEntities()
-    {
-        if (this.playerEntities.isEmpty()) {
-            if (this.updateEntityTick++ >= 1200) {
-                return;
-            }
-        } else {
-            this.resetUpdateEntityTick();
-        }
-
-        this.theProfiler.startSection("entities");
-        this.theProfiler.startSection("global");
-        // Sponge start
-        this.timings.entityTick.startTiming();
-        co.aikar.timings.TimingHistory.entityTicks += this.loadedEntityList.size();
-        // Sponge end
-        for (int i = 0; i < this.weatherEffects.size(); ++i)
-        {
-            net.minecraft.entity.Entity entity = (net.minecraft.entity.Entity)this.weatherEffects.get(i);
-            IMixinEntity spongeEntity = (IMixinEntity) entity; // Sponge
-            try
-            {
-                ++entity.ticksExisted;
-                // Sponge start - handle tracking and timings
-                this.causeTracker.preTrackEntity(spongeEntity);
-                spongeEntity.getTimingsHandler().startTiming();
-                entity.onUpdate();
-                spongeEntity.getTimingsHandler().stopTiming();
-                updateRotation(entity);
-                SpongeCommonEventFactory.handleEntityMovement(entity);
-                this.causeTracker.postTrackEntity();
-                // Sponge end
-            }
-            catch (Throwable throwable2)
-            {
-                spongeEntity.getTimingsHandler().stopTiming(); // Sponge
-                CrashReport crashreport = CrashReport.makeCrashReport(throwable2, "Ticking entity");
-                CrashReportCategory crashreportcategory = crashreport.makeCategory("Entity being ticked");
-
-                if (entity == null)
-                {
-                    crashreportcategory.addCrashSection("Entity", "~~NULL~~");
-                }
-                else
-                {
-                    entity.addEntityCrashInfo(crashreportcategory);
-                }
-
-                throw new ReportedException(crashreport);
-            }
->>>>>>> 6b16f46f
 
     @Redirect(method = "updateBlockTick", at = @At(value = "INVOKE", target="Lnet/minecraft/block/Block;updateTick(Lnet/minecraft/world/World;Lnet/minecraft/util/math/BlockPos;Lnet/minecraft/block/state/IBlockState;Ljava/util/Random;)V"))
     public void onUpdateBlockTick(Block block, net.minecraft.world.World worldIn, BlockPos pos, IBlockState state, Random rand) {
@@ -651,7 +443,6 @@
         return list.add(blockEventData);
     }
 
-<<<<<<< HEAD
     // special handling for Pistons since they use their own event system
     @Redirect(method = "sendQueuedBlockEvents", at = @At(value = "INVOKE",
             target = "Lnet/minecraft/world/WorldServer;fireBlockEvent(Lnet/minecraft/block/BlockEventData;)Z"))
@@ -660,57 +451,6 @@
         final IPhaseState phaseState = causeTracker.getStack().peekState();
         if (phaseState.getPhase().ignoresBlockEvent(phaseState)) {
             return fireBlockEvent(event);
-=======
-        this.processingLoadedTiles = true;
-        Iterator<net.minecraft.tileentity.TileEntity> iterator = this.tickableTileEntities.iterator();
-
-        while (iterator.hasNext())
-        {
-            this.timings.tileEntityTick.startTiming(); // Sponge
-            net.minecraft.tileentity.TileEntity tileentity = (net.minecraft.tileentity.TileEntity)iterator.next();
-            IMixinTileEntity spongeTile = (IMixinTileEntity) tileentity;
-            if (!tileentity.isInvalid() && tileentity.hasWorldObj())
-            {
-                BlockPos blockpos = tileentity.getPos();
-
-                if (this.isBlockLoaded(blockpos) && this.worldBorder.contains(blockpos))
-                {
-                    try
-                    {
-                        // Sponge start - handle captures and timings
-                        spongeTile.getTimingsHandler().startTiming();
-                        this.causeTracker.preTrackTileEntity((TileEntity) tileentity);
-                        ((ITickable)tileentity).update();
-                        this.causeTracker.postTrackTileEntity();
-                        spongeTile.getTimingsHandler().stopTiming();
-                        // Sponge end
-                    }
-                    catch (Throwable throwable)
-                    {
-                        spongeTile.getTimingsHandler().stopTiming(); // Sponge
-                        CrashReport crashreport2 = CrashReport.makeCrashReport(throwable, "Ticking block entity");
-                        CrashReportCategory crashreportcategory1 = crashreport2.makeCategory("Block entity being ticked");
-                        tileentity.addInfoToCrashReport(crashreportcategory1);
-                        throw new ReportedException(crashreport2);
-                    }
-                }
-            }
-            // Sponge start
-            this.timings.tileEntityTick.stopTiming();
-            this.timings.tileEntityRemoval.startTiming();
-            // Sponge end
-            if (tileentity.isInvalid())
-            {
-                iterator.remove();
-                this.loadedTileEntityList.remove(tileentity);
-
-                if (this.isBlockLoaded(tileentity.getPos()))
-                {
-                    this.getChunkFromBlockCoords(tileentity.getPos()).removeTileEntity(tileentity.getPos());
-                }
-            }
-            this.timings.tileEntityRemoval.stopTiming(); // Sponge
->>>>>>> 6b16f46f
         }
         return TrackingUtil.fireMinecraftBlockEvent(causeTracker, worldIn, event);
     }
@@ -745,13 +485,9 @@
             at = @At(value = "INVOKE", target = "Lnet/minecraft/world/NextTickListEntry;setPriority(I)V"))
     private void onCreateScheduledBlockUpdate(NextTickListEntry sbu, int priority) {
         final CauseTracker causeTracker = this.getCauseTracker();
-<<<<<<< HEAD
         final IPhaseState phaseState = causeTracker.getStack().peekState();
 
         if (phaseState.getPhase().ignoresScheduledUpdates(phaseState)) {
-=======
-        if (causeTracker.isCapturingTerrainGen() || causeTracker.isWorldSpawnerRunning() || causeTracker.isChunkSpawnerRunning()) {
->>>>>>> 6b16f46f
             this.tmpScheduledObj = sbu;
             return;
         }
@@ -1237,6 +973,11 @@
         return (WorldStorage) ((WorldServer) (Object) this).getChunkProvider();
     }
 
+    @Override
+    public PortalAgent getPortalAgent() {
+        return (PortalAgent) this.worldTeleporter;
+    }
+
     /**************************** TIMINGS ***************************************/
     /*
     The remaining of these overridden methods are all injectors into World#updateEntities() to where
@@ -1319,9 +1060,60 @@
         this.timings.tileEntityPending.stopTiming();
     }
 
-    @Override
-    public PortalAgent getPortalAgent() {
-        return (PortalAgent) this.worldTeleporter;
+    @Inject(method = "tick", at = @At(value = "INVOKE_STRING", target = PROFILER_ESS, args = "ldc=tickPending") )
+    private void onBeginTickBlockUpdate(CallbackInfo ci) {
+        this.timings.scheduledBlocks.startTiming();
+    }
+
+    @Inject(method = "tick", at = @At(value = "INVOKE_STRING", target = PROFILER_ESS, args = "ldc=tickBlocks") )
+    private void onAfterTickBlockUpdate(CallbackInfo ci) {
+        this.timings.scheduledBlocks.stopTiming();
+        this.timings.chunkTicks.startTiming();
+    }
+
+    @Inject(method = "tick", at = @At(value = "INVOKE_STRING", target = PROFILER_ESS, args = "ldc=chunkMap") )
+    private void onBeginUpdateBlocks(CallbackInfo ci) {
+        this.timings.chunkTicks.stopTiming();
+        this.timings.doChunkMap.startTiming();
+    }
+
+    @Inject(method = "tick", at = @At(value = "INVOKE_STRING", target = PROFILER_ESS, args = "ldc=village") )
+    private void onBeginUpdateVillage(CallbackInfo ci) {
+        this.timings.doChunkMap.stopTiming();
+        this.timings.doVillages.startTiming();
+    }
+
+    @Inject(method = "tick", at = @At(value = "INVOKE_STRING", target = PROFILER_ESS, args = "ldc=portalForcer") )
+    private void onBeginUpdatePortal(CallbackInfo ci) {
+        this.timings.doVillages.stopTiming();
+        this.timings.doPortalForcer.startTiming();
+    }
+
+    @Inject(method = "tick", at = @At(value = "INVOKE", target = "Lnet/minecraft/profiler/Profiler;endSection()V") )
+    private void onEndUpdatePortal(CallbackInfo ci) {
+        this.timings.doPortalForcer.stopTiming();
+    }
+    // TIMINGS
+    @Inject(method = "tickUpdates", at = @At(value = "INVOKE_STRING", target = PROFILER_SS, args = "ldc=cleaning"))
+    private void onTickUpdatesCleanup(boolean flag, CallbackInfoReturnable<Boolean> cir) {
+        this.timings.scheduledBlocksCleanup.startTiming();
+
+    }
+
+    @Inject(method = "tickUpdates", at = @At(value = "INVOKE_STRING", target = PROFILER_SS, args = "ldc=ticking"))
+    private void onTickUpdatesTickingStart(boolean flag, CallbackInfoReturnable<Boolean> cir) {
+        this.timings.scheduledBlocksCleanup.stopTiming();
+        this.timings.scheduledBlocksTicking.startTiming();
+    }
+
+    @Inject(method = "tickUpdates", at = @At("RETURN"))
+    private void onTickUpdatesTickingEnd(CallbackInfoReturnable<Boolean> cir) {
+        this.timings.scheduledBlocksTicking.stopTiming();
+    }
+
+    @Override
+    public WorldTimingsHandler getTimingsHandler() {
+        return this.timings;
     }
 
     /**************************** EFFECT ****************************************/
@@ -1461,65 +1253,4 @@
         this.weatherStartTime = weatherStartTime;
     }
 
-    // TIMINGS
-    @Inject(method = "tickUpdates", at = @At(value = "INVOKE_STRING", target = PROFILER_SS, args = "ldc=cleaning"))
-    private void onTickUpdatesCleanup(boolean flag, CallbackInfoReturnable<Boolean> cir) {
-        this.timings.scheduledBlocksCleanup.startTiming();
-
-    }
-
-    @Inject(method = "tickUpdates", at = @At(value = "INVOKE_STRING", target = PROFILER_SS, args = "ldc=ticking"))
-    private void onTickUpdatesTickingStart(boolean flag, CallbackInfoReturnable<Boolean> cir) {
-        this.timings.scheduledBlocksCleanup.stopTiming();
-        this.timings.scheduledBlocksTicking.startTiming();
-    }
-
-    @Inject(method = "tickUpdates", at = @At("RETURN"))
-    private void onTickUpdatesTickingEnd(CallbackInfoReturnable<Boolean> cir) {
-        this.timings.scheduledBlocksTicking.stopTiming();
-    }
-
-    @Inject(method = "tick", at = @At(value = "INVOKE_STRING", target = PROFILER_ESS, args = "ldc=tickPending") )
-    private void onBeginTickBlockUpdate(CallbackInfo ci) {
-        if (!this.isRemote) {
-            this.timings.scheduledBlocks.startTiming();
-        }
-    }
-
-    @Inject(method = "tick", at = @At(value = "INVOKE_STRING", target = PROFILER_ESS, args = "ldc=tickBlocks") )
-    private void onAfterTickBlockUpdate(CallbackInfo ci) {
-        if (!this.isRemote) {
-            this.timings.scheduledBlocks.stopTiming();
-            this.timings.chunkTicks.startTiming();
-        }
-    }
-
-    @Inject(method = "tick", at = @At(value = "INVOKE_STRING", target = PROFILER_ESS, args = "ldc=chunkMap") )
-    private void onBeginUpdateBlocks(CallbackInfo ci) {
-        if (!this.isRemote) {
-            this.timings.chunkTicks.stopTiming();
-            this.timings.doChunkMap.startTiming();
-        }
-    }
-
-    @Inject(method = "tick", at = @At(value = "INVOKE_STRING", target = PROFILER_ESS, args = "ldc=village") )
-    private void onBeginUpdateVillage(CallbackInfo ci) {
-        if (!this.isRemote) {
-            this.timings.doChunkMap.stopTiming();
-            this.timings.doVillages.startTiming();
-        }
-    }
-
-    @Inject(method = "tick", at = @At(value = "INVOKE_STRING", target = PROFILER_ESS, args = "ldc=portalForcer") )
-    private void onBeginUpdatePortal(CallbackInfo ci) {
-        if (!this.isRemote) {
-            this.timings.doVillages.stopTiming();
-            this.timings.doPortalForcer.startTiming();
-        }
-    }
-
-    @Override
-    public WorldTimingsHandler getTimingsHandler() {
-        return this.timings;
-    }
 }