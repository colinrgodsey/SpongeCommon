/*
 * This file is part of Sponge, licensed under the MIT License (MIT).
 *
 * Copyright (c) SpongePowered <https://www.spongepowered.org>
 * Copyright (c) contributors
 *
 * Permission is hereby granted, free of charge, to any person obtaining a copy
 * of this software and associated documentation files (the "Software"), to deal
 * in the Software without restriction, including without limitation the rights
 * to use, copy, modify, merge, publish, distribute, sublicense, and/or sell
 * copies of the Software, and to permit persons to whom the Software is
 * furnished to do so, subject to the following conditions:
 *
 * The above copyright notice and this permission notice shall be included in
 * all copies or substantial portions of the Software.
 *
 * THE SOFTWARE IS PROVIDED "AS IS", WITHOUT WARRANTY OF ANY KIND, EXPRESS OR
 * IMPLIED, INCLUDING BUT NOT LIMITED TO THE WARRANTIES OF MERCHANTABILITY,
 * FITNESS FOR A PARTICULAR PURPOSE AND NONINFRINGEMENT. IN NO EVENT SHALL THE
 * AUTHORS OR COPYRIGHT HOLDERS BE LIABLE FOR ANY CLAIM, DAMAGES OR OTHER
 * LIABILITY, WHETHER IN AN ACTION OF CONTRACT, TORT OR OTHERWISE, ARISING FROM,
 * OUT OF OR IN CONNECTION WITH THE SOFTWARE OR THE USE OR OTHER DEALINGS IN
 * THE SOFTWARE.
 */
package org.spongepowered.common.util;

import com.flowpowered.math.vector.Vector3i;
import it.unimi.dsi.fastutil.objects.Object2LongMap;
import it.unimi.dsi.fastutil.objects.Object2LongOpenHashMap;
import net.minecraft.block.Block;
import net.minecraft.entity.Entity;
import net.minecraft.entity.EntityLivingBase;
import net.minecraft.entity.item.EntityItem;
import net.minecraft.entity.player.EntityPlayer;
import net.minecraft.nbt.NBTTagCompound;
import net.minecraft.server.MinecraftServer;
import net.minecraft.tileentity.TileEntity;
import net.minecraft.util.math.AxisAlignedBB;
import net.minecraft.util.math.BlockPos;
import net.minecraft.util.math.MathHelper;
import net.minecraft.world.World;
import net.minecraft.world.WorldServer;
import org.spongepowered.api.CatalogType;
import org.spongepowered.api.block.BlockSnapshot;
import org.spongepowered.api.block.BlockType;
import org.spongepowered.api.data.Transaction;
import org.spongepowered.api.entity.living.player.User;
import org.spongepowered.api.event.cause.Cause;
import org.spongepowered.api.plugin.PluginContainer;
import org.spongepowered.api.world.Dimension;
import org.spongepowered.common.SpongeImpl;
import org.spongepowered.common.config.SpongeConfig;
<<<<<<< HEAD
import org.spongepowered.common.config.SpongeConfig.DimensionConfig;
import org.spongepowered.common.config.SpongeConfig.WorldConfig;
import org.spongepowered.common.data.util.NbtDataUtil;
import org.spongepowered.common.entity.PlayerTracker;
import org.spongepowered.common.interfaces.IMixinChunk;
=======
import org.spongepowered.common.config.category.LoggingCategory;
import org.spongepowered.common.config.type.DimensionConfig;
import org.spongepowered.common.config.type.WorldConfig;
import org.spongepowered.common.event.MinecraftBlockDamageSource;
>>>>>>> f39be58f
import org.spongepowered.common.interfaces.entity.IMixinEntity;
import org.spongepowered.common.interfaces.world.IMixinDimensionType;
import org.spongepowered.common.interfaces.world.IMixinWorldServer;
import org.spongepowered.common.mixin.plugin.interfaces.IModData;
import org.spongepowered.common.registry.type.BlockTypeRegistryModule;
<<<<<<< HEAD
import org.spongepowered.common.world.BlockChange;
import org.spongepowered.common.world.WorldManager;
=======
import org.spongepowered.common.world.CaptureType;
import org.spongepowered.common.world.DimensionManager;
>>>>>>> f39be58f

import java.io.File;
import java.lang.management.ManagementFactory;
import java.lang.management.ThreadMXBean;
import java.lang.reflect.Method;
import java.nio.file.Path;
import java.text.MessageFormat;
import java.util.List;
import java.util.Optional;

import javax.annotation.Nullable;
import javax.management.MBeanServer;

public class SpongeHooks {

    private static Object2LongMap<CollisionWarning> recentWarnings = new Object2LongOpenHashMap<>();

    public static void logInfo(String msg, Object... args) {
        SpongeImpl.getLogger().info(MessageFormat.format(msg, args));
    }

    public static void logWarning(String msg, Object... args) {
        SpongeImpl.getLogger().warn(MessageFormat.format(msg, args));
    }

    public static void logSevere(String msg, Object... args) {
        SpongeImpl.getLogger().fatal(MessageFormat.format(msg, args));
    }

    public static void logStack(SpongeConfig<?> config) {
        if (config.getConfig().getLogging().logWithStackTraces()) {
            Throwable ex = new Throwable();
            ex.fillInStackTrace();
            ex.printStackTrace();
        }
    }

    public static void logEntityDeath(Entity entity) {
        if (entity == null || entity.worldObj.isRemote) {
            return;
        }

        SpongeConfig<?> config = getActiveConfig((WorldServer) entity.worldObj);
        if (config.getConfig().getLogging().entityDeathLogging()) {
            logInfo("Dim: {0} setDead(): {1}", ((IMixinWorldServer) entity.worldObj).getDimensionId(), entity);
            logStack(config);
        }
    }

    public static void logEntityDespawn(Entity entity, String reason) {
        if (entity == null || entity.worldObj.isRemote) {
            return;
        }

        SpongeConfig<?> config = getActiveConfig((WorldServer) entity.worldObj);
        if (config.getConfig().getLogging().entityDespawnLogging()) {
            logInfo("Dim: {0} Despawning ({1}): {2}", ((IMixinWorldServer) entity.worldObj).getDimensionId(), reason, entity);
            logStack(config);
        }
    }

    public static void logEntitySpawn(Cause cause, Entity entity) {
        if (entity == null || entity.worldObj.isRemote) {
            return;
        }

        String spawnName = entity.getName();
        if (entity instanceof EntityItem) {
            spawnName = ((EntityItem) entity).getEntityItem().getDisplayName();
        }

        Optional<User> user = cause.first(User.class);
        SpongeConfig<?> config = getActiveConfig((WorldServer) entity.worldObj);
        if (config.getConfig().getLogging().entitySpawnLogging()) {
            logInfo("SPAWNED " + spawnName + " [RootCause: {0}][User: {1}][World: {2}][DimId: {3}]",
                    getFriendlyCauseName(cause),
                    user.isPresent() ? user.get().getName() : "None",
                    entity.worldObj.getWorldInfo().getWorldName(),
                    ((IMixinWorldServer) entity.worldObj).getDimensionId());
            logStack(config);
        }
    }

    public static void logBlockTrack(World world, Block block, BlockPos pos, User user, boolean allowed) {
        if (world.isRemote) {
            return;
        }

        SpongeConfig<?> config = getActiveConfig((WorldServer) world);
        if (config.getConfig().getLogging().blockTrackLogging() && allowed) {
            logInfo("Tracking Block " + "[RootCause: {0}][World: {1}][Block: {2}][Pos: {3}]",
                    user.getName(),
                    world.getWorldInfo().getWorldName() + "(" + ((IMixinWorldServer) world).getDimensionId() + ")",
                    ((BlockType) block).getId(),
                    pos);
            logStack(config);
        } else if (config.getConfig().getLogging().blockTrackLogging() && !allowed) {
            logInfo("Blacklisted! Unable to track Block " + "[RootCause: {0}][World: {1}][DimId: {2}][Block: {3}][Pos: {4}]",
                    user.getName(),
                    world.getWorldInfo().getWorldName(),
                    ((IMixinWorldServer) world).getDimensionId(),
                    ((BlockType) block).getId(),
                    pos.getX() + ", " + pos.getY() + ", " + pos.getZ());
        }
    }

    public static void logBlockAction(Cause cause, World world, @Nullable BlockChange type, Transaction<BlockSnapshot> transaction) {
        if (world.isRemote) {
            return;
        }

        SpongeConfig<?> config = getActiveConfig((WorldServer) world);
        Optional<User> user = cause.first(User.class);
<<<<<<< HEAD
        SpongeConfig.LoggingCategory logging = config.getConfig().getLogging();
        if (logging.blockBreakLogging() && type == BlockChange.BREAK
            || logging.blockModifyLogging() && type == BlockChange.MODIFY
            || logging.blockPlaceLogging() && type == BlockChange.PLACE) {
=======
        LoggingCategory logging = config.getConfig().getLogging();
        if (logging.blockBreakLogging() && type == CaptureType.BREAK
            || logging.blockModifyLogging() && type == CaptureType.MODIFY
            || logging.blockPlaceLogging() && type == CaptureType.PLACE
            || logging.blockPopulateLogging() && type == CaptureType.POPULATE) {
>>>>>>> f39be58f

            logInfo("Block " + type.name() + " [RootCause: {0}][User: {1}][World: {2}][DimId: {3}][OriginalState: {4}][NewState: {5}]",
                    getFriendlyCauseName(cause),
                    user.isPresent() ? user.get().getName() : "None",
                    world.getWorldInfo().getWorldName(),
                    ((IMixinWorldServer) world).getDimensionId(),
                    transaction.getOriginal().getState(),
                    transaction.getFinal().getState());
            logStack(config);
        }
    }

    public static void logChunkLoad(World world, Vector3i chunkPos) {
        if (world.isRemote) {
            return;
        }

        SpongeConfig<?> config = getActiveConfig((WorldServer) world);
        if (config.getConfig().getLogging().chunkLoadLogging()) {
            logInfo("Load Chunk At [{0}] ({1}, {2})", ((IMixinWorldServer) world).getDimensionId(), chunkPos.getX(),
                    chunkPos.getZ());
            logStack(config);
        }
    }

    public static void logChunkUnload(World world, Vector3i chunkPos) {
        if (world.isRemote) {
            return;
        }

        SpongeConfig<?> config = getActiveConfig((WorldServer) world);
        if (config.getConfig().getLogging().chunkUnloadLogging()) {
            logInfo("Unload Chunk At [{0}] ({1}, {2})", ((IMixinWorldServer) world).getDimensionId(), chunkPos.getX(),
                    chunkPos.getZ());
            logStack(config);
        }
    }

    public static void logExploitSignCommandUpdates(EntityPlayer player, TileEntity te, String command) {
        if (player.worldObj.isRemote) {
            return;
        }

        SpongeConfig<?> config = getActiveConfig((WorldServer) player.worldObj);
        if (config.getConfig().getLogging().logExploitSignCommandUpdates) {
            logInfo("[EXPLOIT] Player ''{0}'' attempted to exploit sign in world ''{1}'' located at ''{2}'' with command ''{3}''",
                    player.getName(),
                    te.getWorld().getWorldInfo().getWorldName(),
                    te.getPos().getX() + ", " + te.getPos().getY() + ", " + te.getPos().getZ(),
                    command);
            logStack(config);
        }
    }

    public static void logExploitItemNameOverflow(EntityPlayer player, int length) {
        if (player.worldObj.isRemote) {
            return;
        }

        SpongeConfig<?> config = getActiveConfig((WorldServer) player.worldObj);
        if (config.getConfig().getLogging().logExploitItemStackNameOverflow) {
            logInfo("[EXPLOIT] Player ''{0}'' attempted to send a creative itemstack update with a display name length of ''{1}'' (Max allowed length is 32767). This has been blocked to avoid server overflow.",
                    player.getName(),
                    length);
            logStack(config);
        }
    }

    public static void logExploitRespawnInvisibility(EntityPlayer player) {
        if (player.worldObj.isRemote) {
            return;
        }

        SpongeConfig<?> config = getActiveConfig((WorldServer) player.worldObj);
        if (config.getConfig().getLogging().logExploitRespawnInvisibility) {
            logInfo("[EXPLOIT] Player ''{0}'' attempted to perform a respawn invisibility exploit to surrounding players.",
                    player.getName());
            logStack(config);
        }
    }

    public static boolean checkBoundingBoxSize(Entity entity, AxisAlignedBB aabb) {
        if (entity == null || entity.worldObj.isRemote) {
            return false;
        }

        SpongeConfig<?> config = getActiveConfig((WorldServer) entity.worldObj);
        if (!(entity instanceof EntityLivingBase) || entity instanceof EntityPlayer) {
            return false; // only check living entities that are not players
        }

        int maxBoundingBoxSize = config.getConfig().getEntity().getMaxBoundingBoxSize();
        if (maxBoundingBoxSize <= 0) {
            return false;
        }
        int x = MathHelper.floor_double(aabb.minX);
        int x1 = MathHelper.floor_double(aabb.maxX + 1.0D);
        int y = MathHelper.floor_double(aabb.minY);
        int y1 = MathHelper.floor_double(aabb.maxY + 1.0D);
        int z = MathHelper.floor_double(aabb.minZ);
        int z1 = MathHelper.floor_double(aabb.maxZ + 1.0D);

        int size = Math.abs(x1 - x) * Math.abs(y1 - y) * Math.abs(z1 - z);
        if (size > maxBoundingBoxSize) {
            logWarning("Entity being removed for bounding box restrictions");
            logWarning("BB Size: {0} > {1} avg edge: {2}", size, maxBoundingBoxSize, aabb.getAverageEdgeLength());
            logWarning("Motion: ({0}, {1}, {2})", entity.motionX, entity.motionY, entity.motionZ);
            logWarning("Calculated bounding box: {0}", aabb);
            logWarning("Entity bounding box: {0}", entity.getCollisionBoundingBox());
            logWarning("Entity: {0}", entity);
            NBTTagCompound tag = new NBTTagCompound();
            entity.writeToNBT(tag);
            logWarning("Entity NBT: {0}", tag);
            logStack(config);
            entity.setDead();
            return true;
        }
        return false;
    }

    public static boolean checkEntitySpeed(Entity entity, double x, double y, double z) {
        if (entity == null || entity.worldObj.isRemote) {
            return false;
        }

        SpongeConfig<?> config = getActiveConfig((WorldServer) entity.worldObj);
        int maxSpeed = config.getConfig().getEntity().getMaxSpeed();
        if (maxSpeed > 0) {
            double distance = x * x + z * z;
            if (distance > maxSpeed && !entity.isRiding()) {
                if (config.getConfig().getLogging().logEntitySpeedRemoval()) {
                    logInfo("Speed violation: {0} was over {1} - Removing Entity: {2}", distance, maxSpeed, entity);
                    if (entity instanceof EntityLivingBase) {
                        EntityLivingBase livingBase = (EntityLivingBase) entity;
                        logInfo("Entity Motion: ({0}, {1}, {2}) Move Strafing: {3} Move Forward: {4}",
                                entity.motionX, entity.motionY,
                                entity.motionZ,
                                livingBase.moveStrafing, livingBase.moveForward);
                    }

                    if (config.getConfig().getLogging().logWithStackTraces()) {
                        logInfo("Move offset: ({0}, {1}, {2})", x, y, z);
                        logInfo("Motion: ({0}, {1}, {2})", entity.motionX, entity.motionY, entity.motionZ);
                        logInfo("Entity: {0}", entity);
                        NBTTagCompound tag = new NBTTagCompound();
                        entity.writeToNBT(tag);
                        logInfo("Entity NBT: {0}", tag);
                        logStack(config);
                    }
                }
                if (entity instanceof EntityPlayer) { // Skip killing players
                    entity.motionX = 0;
                    entity.motionY = 0;
                    entity.motionZ = 0;
                    return false;
                }
                // Remove the entity;
                entity.isDead = true;
                return false;
            }
        }
        return true;
    }

    // TODO - needs to be hooked
    @SuppressWarnings("rawtypes")
    public static void logEntitySize(Entity entity, List list) {
        if (entity == null || entity.worldObj.isRemote) {
            return;
        }

        SpongeConfig<?> config = getActiveConfig((WorldServer) entity.worldObj);
        if (!config.getConfig().getLogging().logEntityCollisionChecks()) {
            return;
        }
        int collisionWarnSize = config.getConfig().getEntity().getMaxCollisionSize();

        if (list == null) {
            return;
        }

        if (collisionWarnSize > 0 && (entity.getEntityWorld().getMinecraftServer().getTickCounter() % 10) == 0 && list.size() >= collisionWarnSize) {
            SpongeHooks.CollisionWarning warning = new SpongeHooks.CollisionWarning(entity.worldObj, entity);
            if (SpongeHooks.recentWarnings.containsKey(warning)) {
                long lastWarned = SpongeHooks.recentWarnings.get(warning);
                if ((MinecraftServer.getCurrentTimeMillis() - lastWarned) < 30000) {
                    return;
                }
            }
            SpongeHooks.recentWarnings.put(warning, System.currentTimeMillis());
            logWarning("Entity collision > {0, number} at: {1}", collisionWarnSize, entity);
        }
    }

    private static class CollisionWarning {

        public BlockPos blockPos;
        public int dimensionId;

        public CollisionWarning(World world, Entity entity) {
            this.dimensionId = ((IMixinWorldServer) world).getDimensionId();
            this.blockPos = new BlockPos(entity.chunkCoordX, entity.chunkCoordY, entity.chunkCoordZ);
        }

        @Override
        public boolean equals(Object otherObj) {
            if (!(otherObj instanceof CollisionWarning) || (otherObj == null)) {
                return false;
            }
            CollisionWarning other = (CollisionWarning) otherObj;
            return (other.dimensionId == this.dimensionId) && other.blockPos.equals(this.blockPos);
        }

        @Override
        public int hashCode() {
            return this.blockPos.hashCode() + this.dimensionId;
        }
    }


    @SuppressWarnings({"rawtypes", "unchecked"})
    public static void dumpHeap(File file, boolean live) {
        try {
            if (file.getParentFile() != null) {
                file.getParentFile().mkdirs();
            }

            Class clazz = Class.forName("com.sun.management.HotSpotDiagnosticMXBean");
            MBeanServer server = ManagementFactory.getPlatformMBeanServer();
            Object hotspotMBean = ManagementFactory.newPlatformMXBeanProxy(server, "com.sun.management:type=HotSpotDiagnostic", clazz);
            Method m = clazz.getMethod("dumpHeap", String.class, boolean.class);
            m.invoke(hotspotMBean, file.getPath(), live);
        } catch (Throwable t) {
            logSevere("Could not write heap to {0}", file);
        }
    }

    public static void enableThreadContentionMonitoring() {
        if (!SpongeImpl.getGlobalConfig().getConfig().getDebug().isEnableThreadContentionMonitoring()) {
            return;
        }
        ThreadMXBean mbean = ManagementFactory.getThreadMXBean();
        mbean.setThreadContentionMonitoringEnabled(true);
    }

    public static SpongeConfig<?> getActiveConfig(WorldServer world, boolean refresh) {
        final IMixinWorldServer mixinWorldServer = (IMixinWorldServer) world;
        SpongeConfig<?> activeConfig = mixinWorldServer.getActiveConfig();
        if (activeConfig == null || refresh) {
            final SpongeConfig<WorldConfig> worldConfig = mixinWorldServer.getWorldConfig();
            final SpongeConfig<DimensionConfig> dimensionConfig = ((IMixinDimensionType) ((Dimension) world.provider).getType()).getDimensionConfig();
            if (worldConfig != null && worldConfig.getConfig().isConfigEnabled()) {
                activeConfig = worldConfig;
            } else if (dimensionConfig != null && dimensionConfig.getConfig().isConfigEnabled()) {
                activeConfig = dimensionConfig;
            } else {
                activeConfig = SpongeImpl.getGlobalConfig();
            }
            mixinWorldServer.setActiveConfig(activeConfig);
        }

        return activeConfig;
    }

    public static SpongeConfig<?> getActiveConfig(WorldServer world) {
        return getActiveConfig(world, false);
    }

    public static SpongeConfig<?> getActiveConfig(String dimensionType, String worldFolder) {
        if (dimensionType == null) {
            // If no dimension type, go global
            return SpongeImpl.getGlobalConfig();
        }

        if (worldFolder != null) {
            final Optional<org.spongepowered.api.world.World> optWorld = SpongeImpl.getGame().getServer().getWorld(worldFolder);

            // If this is a loaded world then we only return configs on the loaded objects. Don't go to disk.
            if (optWorld.isPresent()) {
<<<<<<< HEAD
                final World world = (World) optWorld.get();
                final SpongeConfig<WorldConfig> worldConfig = ((IMixinWorldServer) world).getWorldConfig();

                if (worldConfig != null) {
                    // Return world config if its present and enabled
                    if (worldConfig.getConfig().isConfigEnabled()) {
                        return worldConfig;
                    }


                    // If we've gotten here, see if this world's dimension's config is enabled.
                    final SpongeConfig<DimensionConfig> dimensionConfig = ((IMixinDimensionType) ((Dimension) world.provider).getType())
                            .getDimensionConfig();
                    if (dimensionConfig != null && dimensionConfig.getConfig().isConfigEnabled()) {
                        return dimensionConfig;
                    }

                    // Default to global
                    return SpongeImpl.getGlobalConfig();
                } else {
                    // If we've gotten here, we have no world config so see if this world's dimension's config is enabled.
                    final SpongeConfig<DimensionConfig> dimensionConfig = ((IMixinDimensionType) ((Dimension) world.provider).getType())
                            .getDimensionConfig();
                    if (dimensionConfig != null && dimensionConfig.getConfig().isConfigEnabled()) {
                        return dimensionConfig;
                    }

                    // Default to global
                    return SpongeImpl.getGlobalConfig();
                }
=======
                return ((IMixinWorld) optWorld.get()).getActiveConfig();
>>>>>>> f39be58f
            }
        }

        // No in-memory config objects, lookup from disk.
        final Path dimFolderPath = SpongeImpl.getSpongeConfigDir().resolve("worlds").resolve(dimensionType);
        final Path dimConfPath = dimFolderPath.resolve("dimension.conf");

        if (worldFolder != null) {
            final Path worldConfPath = dimFolderPath.resolve(worldFolder).resolve("world.conf");

            final SpongeConfig<WorldConfig> worldConfig = new SpongeConfig<>(SpongeConfig.Type.WORLD, worldConfPath, SpongeImpl.ECOSYSTEM_ID);
            if (worldConfig.getConfig().isConfigEnabled()) {
                return worldConfig;
            }
        }

        final SpongeConfig<DimensionConfig> dimConfig = new SpongeConfig<>(SpongeConfig.Type.DIMENSION, dimConfPath, SpongeImpl.ECOSYSTEM_ID);
        if (dimConfig.getConfig().isConfigEnabled()) {
            return dimConfig;
        }

        // Neither in-memory or on-disk enabled configs. Go global.
        return SpongeImpl.getGlobalConfig();
    }

    public static void refreshActiveConfigs() {
        for (WorldServer world : WorldManager.getWorlds()) {
            ((IMixinWorldServer) world).setActiveConfig(SpongeHooks.getActiveConfig(world, true));
            for (Entity entity : world.loadedEntityList) {
                if (entity instanceof IModData) {
                    IModData spongeEntity = (IModData) entity;
                    spongeEntity.requiresCacheRefresh(true);
                }
            }
        }
        for (BlockType blockType : BlockTypeRegistryModule.getInstance().getAll()) {
            if (blockType instanceof IModData) {
                IModData spongeBlock = (IModData) blockType;
                spongeBlock.requiresCacheRefresh(true);
            }
        }
    }


    public static String getFriendlyCauseName(Cause cause) {
        String causedBy = "Unknown";
        Object rootCause = cause.root();
        if (rootCause instanceof User) {
            User user = (User) rootCause;
            causedBy = user.getName();
        } else if (rootCause instanceof EntityItem) {
            EntityItem item = (EntityItem) rootCause;
            causedBy = item.getEntityItem().getDisplayName();
        }
        else if (rootCause instanceof Entity) {
            Entity causeEntity = (Entity) rootCause;
            causedBy = causeEntity.getName();
        }else if (rootCause instanceof BlockSnapshot) {
            BlockSnapshot snapshot = (BlockSnapshot) rootCause;
            causedBy = snapshot.getState().getType().getId();
        } else if (rootCause instanceof CatalogType) {
            CatalogType type = (CatalogType) rootCause;
            causedBy = type.getId();
        } else if (rootCause instanceof PluginContainer) {
            PluginContainer plugin = (PluginContainer) rootCause;
            causedBy = plugin.getId();
        } else {
            causedBy = rootCause.getClass().getName();
        }
        return causedBy;
    }

}<|MERGE_RESOLUTION|>--- conflicted
+++ resolved
@@ -50,30 +50,16 @@
 import org.spongepowered.api.world.Dimension;
 import org.spongepowered.common.SpongeImpl;
 import org.spongepowered.common.config.SpongeConfig;
-<<<<<<< HEAD
-import org.spongepowered.common.config.SpongeConfig.DimensionConfig;
-import org.spongepowered.common.config.SpongeConfig.WorldConfig;
-import org.spongepowered.common.data.util.NbtDataUtil;
-import org.spongepowered.common.entity.PlayerTracker;
-import org.spongepowered.common.interfaces.IMixinChunk;
-=======
 import org.spongepowered.common.config.category.LoggingCategory;
 import org.spongepowered.common.config.type.DimensionConfig;
 import org.spongepowered.common.config.type.WorldConfig;
-import org.spongepowered.common.event.MinecraftBlockDamageSource;
->>>>>>> f39be58f
 import org.spongepowered.common.interfaces.entity.IMixinEntity;
 import org.spongepowered.common.interfaces.world.IMixinDimensionType;
 import org.spongepowered.common.interfaces.world.IMixinWorldServer;
 import org.spongepowered.common.mixin.plugin.interfaces.IModData;
 import org.spongepowered.common.registry.type.BlockTypeRegistryModule;
-<<<<<<< HEAD
 import org.spongepowered.common.world.BlockChange;
 import org.spongepowered.common.world.WorldManager;
-=======
-import org.spongepowered.common.world.CaptureType;
-import org.spongepowered.common.world.DimensionManager;
->>>>>>> f39be58f
 
 import java.io.File;
 import java.lang.management.ManagementFactory;
@@ -187,18 +173,10 @@
 
         SpongeConfig<?> config = getActiveConfig((WorldServer) world);
         Optional<User> user = cause.first(User.class);
-<<<<<<< HEAD
-        SpongeConfig.LoggingCategory logging = config.getConfig().getLogging();
+        LoggingCategory logging = config.getConfig().getLogging();
         if (logging.blockBreakLogging() && type == BlockChange.BREAK
             || logging.blockModifyLogging() && type == BlockChange.MODIFY
             || logging.blockPlaceLogging() && type == BlockChange.PLACE) {
-=======
-        LoggingCategory logging = config.getConfig().getLogging();
-        if (logging.blockBreakLogging() && type == CaptureType.BREAK
-            || logging.blockModifyLogging() && type == CaptureType.MODIFY
-            || logging.blockPlaceLogging() && type == CaptureType.PLACE
-            || logging.blockPopulateLogging() && type == CaptureType.POPULATE) {
->>>>>>> f39be58f
 
             logInfo("Block " + type.name() + " [RootCause: {0}][User: {1}][World: {2}][DimId: {3}][OriginalState: {4}][NewState: {5}]",
                     getFriendlyCauseName(cause),
@@ -478,40 +456,7 @@
 
             // If this is a loaded world then we only return configs on the loaded objects. Don't go to disk.
             if (optWorld.isPresent()) {
-<<<<<<< HEAD
-                final World world = (World) optWorld.get();
-                final SpongeConfig<WorldConfig> worldConfig = ((IMixinWorldServer) world).getWorldConfig();
-
-                if (worldConfig != null) {
-                    // Return world config if its present and enabled
-                    if (worldConfig.getConfig().isConfigEnabled()) {
-                        return worldConfig;
-                    }
-
-
-                    // If we've gotten here, see if this world's dimension's config is enabled.
-                    final SpongeConfig<DimensionConfig> dimensionConfig = ((IMixinDimensionType) ((Dimension) world.provider).getType())
-                            .getDimensionConfig();
-                    if (dimensionConfig != null && dimensionConfig.getConfig().isConfigEnabled()) {
-                        return dimensionConfig;
-                    }
-
-                    // Default to global
-                    return SpongeImpl.getGlobalConfig();
-                } else {
-                    // If we've gotten here, we have no world config so see if this world's dimension's config is enabled.
-                    final SpongeConfig<DimensionConfig> dimensionConfig = ((IMixinDimensionType) ((Dimension) world.provider).getType())
-                            .getDimensionConfig();
-                    if (dimensionConfig != null && dimensionConfig.getConfig().isConfigEnabled()) {
-                        return dimensionConfig;
-                    }
-
-                    // Default to global
-                    return SpongeImpl.getGlobalConfig();
-                }
-=======
-                return ((IMixinWorld) optWorld.get()).getActiveConfig();
->>>>>>> f39be58f
+                return ((IMixinWorldServer) optWorld.get()).getActiveConfig();
             }
         }
 
